--- conflicted
+++ resolved
@@ -177,37 +177,19 @@
 # called `Den_ex`. In a similar manner, synaptic elements for inhibitory
 # synapses are defined.
 
-<<<<<<< HEAD
         syn_ex = nest.CopyModel('static_synapse', weight=self.psc_e, delay=1.0)
         syn_in = nest.CopyModel('static_synapse', weight=self.psc_i, delay=1.0)
-        nest.SetKernelStatus({
-            'structural_plasticity_synapses': {
-                syn_ex.synapse_model: {
-                    'synapse_model': syn_ex.synapse_model,
-                    'post_synaptic_element': 'Den_ex',
-                    'pre_synaptic_element': 'Axon_ex',
-                },
-                syn_in.synapse_model: {
-                    'synapse_model': syn_in.synapse_model,
-                    'post_synaptic_element': 'Den_in',
-                    'pre_synaptic_element': 'Axon_in',
-                },
-=======
-        nest.CopyModel('static_synapse', 'synapse_ex')
-        nest.SetDefaults('synapse_ex', {'weight': self.psc_e, 'delay': 1.0})
-        nest.CopyModel('static_synapse', 'synapse_in')
-        nest.SetDefaults('synapse_in', {'weight': self.psc_i, 'delay': 1.0})
+
         nest.structural_plasticity_synapses = {
-            'synapse_ex': {
-                'synapse_model': 'synapse_ex',
+            syn_ex.synapse_model: {
+                'synapse_model': syn_ex.synapse_model,
                 'post_synaptic_element': 'Den_ex',
                 'pre_synaptic_element': 'Axon_ex'
             },
-            'synapse_in': {
-                'synapse_model': 'synapse_in',
+            syn_in.synapse_model: {
+                'synapse_model': syn_in.synapse_model,
                 'post_synaptic_element': 'Den_in',
                 'pre_synaptic_element': 'Axon_in'
->>>>>>> 98b2fb4d
             }
         }
 

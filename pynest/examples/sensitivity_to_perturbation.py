--- conflicted
+++ resolved
@@ -183,11 +183,7 @@
     # the simulation Kernel. In addition, we ensure that there is no spike left in
     # the spike recorder.
 
-<<<<<<< HEAD
-    nest.SetKernelStatus({"rng_seed": seed_NEST, 'time': 0.0})
-=======
-    nest.SetKernelStatus({"rng_seeds": [seed_NEST], 'biological_time': 0.0})
->>>>>>> fc530867
+    nest.SetKernelStatus({"rng_seed": seed_NEST, 'biological_time': 0.0})
     spikerecorder.n_events = 0
 
     # We assign random initial membrane potentials to all neurons

--- conflicted
+++ resolved
@@ -146,16 +146,6 @@
 ###############################################################################
 # Creation of the nodes using ``Create``. We store the returned handles in
 # variables for later reference. Here the excitatory and inhibitory, as well
-<<<<<<< HEAD
-# as the poisson generator and two spike recorders. The spike recorders will
-# later be used to record excitatory and inhibitory spikes.
-
-nodes_ex = nest.Create("iaf_psc_exp_multisynapse", NE)
-nodes_in = nest.Create("iaf_psc_exp_multisynapse", NI)
-noise = nest.Create("poisson_generator")
-espikes = nest.Create("spike_recorder")
-ispikes = nest.Create("spike_recorder")
-=======
 # as the poisson generator and two spike detectors. The spike detectors will
 # later be used to record excitatory and inhibitory spikes. Properties of the
 # nodes are specified via ``param``, which expects a dictionary.
@@ -165,7 +155,6 @@
 noise = nest.Create("poisson_generator", param={"rate": p_rate})
 espikes = nest.Create("spike_detector")
 ispikes = nest.Create("spike_detector")
->>>>>>> 24a90d72
 
 ################################################################################
 # Configuration of the spike recorders recording excitatory and inhibitory

# -*- coding: utf-8 -*-
#
# hl_api_models.py
#
# This file is part of NEST.
#
# Copyright (C) 2004 The NEST Initiative
#
# NEST is free software: you can redistribute it and/or modify
# it under the terms of the GNU General Public License as published by
# the Free Software Foundation, either version 2 of the License, or
# (at your option) any later version.
#
# NEST is distributed in the hope that it will be useful,
# but WITHOUT ANY WARRANTY; without even the implied warranty of
# MERCHANTABILITY or FITNESS FOR A PARTICULAR PURPOSE.  See the
# GNU General Public License for more details.
#
# You should have received a copy of the GNU General Public License
# along with NEST.  If not, see <http://www.gnu.org/licenses/>.

"""
Functions for model handling
"""

from ..ll_api import check_stack, sps, sr, spp
from .hl_api_helper import deprecated, is_iterable, is_literal, model_deprecation_warning
from .hl_api_types import to_json
from .hl_api_simulation import GetKernelStatus

__all__ = [
    'ConnectionRules',
    'CopyModel',
    'GetDefaults',
    'Models',
    'SetDefaults',
]


@deprecated("nest.node_models or nest.synapse_models")
@check_stack
def Models(mtype="all", sel=None):
    """Return a tuple of neuron, device, or synapse model names.

    Parameters
    ----------
    mtype : str, optional
        Use ``mtype='nodes'`` to only get neuron and device models,
        or ``mtype='synapses'`` to only get synapse models.
    sel : str, optional
        Filter results and only return models containing ``sel``.

    Returns
    -------
    tuple
        Available model names, sorted by name

    Raises
    ------
    ValueError
        Description

    Notes
    -----
    - Synapse model names ending in ``_hpc`` require less memory because of
      thread-local indices for target neuron IDs and fixed ``rport``s of 0.
    - Synapse model names ending in ``_lbl`` allow to assign an integer label
      (``synapse_label``) to each individual synapse, at the cost of increased
      memory requirements.

    """

    if mtype not in ("all", "nodes", "synapses"):
        raise ValueError("mtype has to be one of 'all', 'nodes', or 'synapses'")

    models = []

    if mtype in ("all", "nodes"):
        models += GetKernelStatus('node_models')

    if mtype in ("all", "synapses"):
        models += GetKernelStatus('synapse_models')

    if sel is not None:
        models = [x for x in models if sel in x]

    models.sort()

    return tuple(models)


@deprecated("nest.connection_rules")
@check_stack
def ConnectionRules():
<<<<<<< HEAD
    """Return a tuple of all available connection rules.
=======
    """Return a tuple of all available connection rules, sorted by name.
>>>>>>> f2623eb7

    Returns
    -------
    tuple
        Available connection rules, sorted by name

    """

    return tuple(sorted(GetKernelStatus('connection_rules')))


@check_stack
def SetDefaults(model, params, val=None):
    """Set defaults for the given model or recording backend.

    New default values are used for all subsequently created instances
    of the model.

    Parameters
    ----------
    model : str
        Name of the model or recording backend
    params : str or dict
        Dictionary of new default parameter values
    val : str, optional
        If given, ``params`` has to be the name of a parameter.

    """

    if val is not None:
        if is_literal(params):
            params = {params: val}

    sps(params)
    sr('/{0} exch SetDefaults'.format(model))


@check_stack
def GetDefaults(model, keys=None, output=''):
    """Return defaults of the given model or recording backend.

    Parameters
    ----------
    model : str
        Name of the model or recording backend
    keys : str or list, optional
        String or a list of strings naming model properties. `GetDefaults` then
        returns a single value or a list of values belonging to the keys
        given.
    output : str, optional
        Whether the returned data should be in a format
        (``output='json'``). Default is ''.

    Returns
    -------
    dict
        A dictionary of default parameters.
    type
        If keys is a string, the corrsponding default parameter is returned.
    list
        If keys is a list of strings, a list of corrsponding default parameters
        is returned.
    str :
        If `output` is ``json``, returns parameters in JSON format.

    Raises
    ------
    TypeError

    """

    if keys is None:
        cmd = "/{0} GetDefaults".format(model)
    elif is_literal(keys):
        cmd = '/{0} GetDefaults /{1} get'.format(model, keys)
    elif is_iterable(keys):
        keys_str = " ".join("/{0}".format(x) for x in keys)
        cmd = "/{0} GetDefaults  [ {1} ] {{ 1 index exch get }}"\
              .format(model, keys_str) + " Map exch pop"
    else:
        raise TypeError("keys should be either a string or an iterable")

    sr(cmd)
    result = spp()

    if output == 'json':
        result = to_json(result)

    return result


@check_stack
def CopyModel(existing, new, params=None):
    """Create a new model by copying an existing one.

    Parameters
    ----------
    existing : str
        Name of existing model
    new : str
        Name of the copied model
    params : dict, optional
        Default parameters assigned to the copy. Not provided parameters are
        taken from the existing model.

    """

    model_deprecation_warning(existing)

    if params is not None:
        sps(params)
        sr("/%s /%s 3 2 roll CopyModel" % (existing, new))
    else:
        sr("/%s /%s CopyModel" % (existing, new))<|MERGE_RESOLUTION|>--- conflicted
+++ resolved
@@ -92,11 +92,7 @@
 @deprecated("nest.connection_rules")
 @check_stack
 def ConnectionRules():
-<<<<<<< HEAD
-    """Return a tuple of all available connection rules.
-=======
     """Return a tuple of all available connection rules, sorted by name.
->>>>>>> f2623eb7
 
     Returns
     -------

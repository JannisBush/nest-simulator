--- conflicted
+++ resolved
@@ -33,7 +33,6 @@
     """GIDCollection tests"""
 
     def setUp(self):
-        nest.set_verbosity('M_FATAL')
         nest.ResetKernel()
 
     def test_GIDCollection_to_list(self):
@@ -387,13 +386,8 @@
 
         nodes = nest.Create('iaf_psc_alpha', 10)
 
-<<<<<<< HEAD
         C_m = nodes.get('C_m')
-=======
-        g = nodes.get('C_m')
         gids = nodes.get('global_id')
-        C_m = g
->>>>>>> 790b9c85
         E_L = nodes.get('E_L')
         V_m = nodes.get('V_m')
         t_ref = nodes.get('t_ref')
@@ -525,11 +519,7 @@
         V_m = nodes.get('V_m')
         g = nodes.get(['t_ref', 'tau_m'])
         C_m = nodes.get('C_m')
-<<<<<<< HEAD
-        
-=======
-
->>>>>>> 790b9c85
+
         self.assertEqual(V_m, (-70.0, -70.0, -50.0, -40.0, -30.0,
                                -70.0, -70.0, -70.0, -70.0, -70.0,))
         self.assertEqual(g, {'t_ref': (2.0, 2.0, 2.0, 2.0, 2.0,

--- conflicted
+++ resolved
@@ -594,7 +594,6 @@
                               pandas.DataFrame(ref_dict,
                                                index=tuple(multi_sd)))
 
-<<<<<<< HEAD
     def test_get_composite(self):
         """
         Test that get function works on composite GIDCollections
@@ -642,7 +641,7 @@
 
         refrac = n5.get('refractory_input')
         self.assertEqual(refrac, refrac_ref)
-=======
+
     def test_get_JSON(self):
         """
         Test that get function with json output works as expected.
@@ -719,7 +718,6 @@
         self.assertEqual(
             multi_sd.get('events', ['senders', 'times'], output='json'),
             ref_dict)
->>>>>>> 4348e5e7
 
     def test_set(self):
         """

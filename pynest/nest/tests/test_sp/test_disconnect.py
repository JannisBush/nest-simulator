# -*- coding: utf-8 -*-
#
# test_disconnect.py
#
# This file is part of NEST.
#
# Copyright (C) 2004 The NEST Initiative
#
# NEST is free software: you can redistribute it and/or modify
# it under the terms of the GNU General Public License as published by
# the Free Software Foundation, either version 2 of the License, or
# (at your option) any later version.
#
# NEST is distributed in the hope that it will be useful,
# but WITHOUT ANY WARRANTY; without even the implied warranty of
# MERCHANTABILITY or FITNESS FOR A PARTICULAR PURPOSE.  See the
# GNU General Public License for more details.
#
# You should have received a copy of the GNU General Public License
# along with NEST.  If not, see <http://www.gnu.org/licenses/>.

import nest
import unittest
import numpy as np

__author__ = 'naveau'

try:
    from mpi4py import MPI
except ImportError:
    # Test without MPI
    mpi_test = 0
else:
    # Test with MPI
    mpi_test = 1
mpi_test = nest.sli_func("statusdict/have_mpi ::") & mpi_test


class TestDisconnectSingle(unittest.TestCase):

    def setUp(self):
        nest.ResetKernel()
        nest.set_verbosity('M_ERROR')
        self.num_procs = 1
        if mpi_test:
            self.comm = MPI.COMM_WORLD
            self.rank = self.comm.Get_rank()
            assert(nest.Rank() == self.rank)
            self.num_procs = 2
        self.exclude_synapse_model = [
            'stdp_dopamine_synapse',
            'stdp_dopamine_synapse_lbl',
            'stdp_dopamine_synapse_hpc',
            'stdp_dopamine_synapse_hpc_lbl',
            'rate_connection_instantaneous',
            'rate_connection_instantaneous_lbl',
            'rate_connection_delayed',
            'rate_connection_delayed_lbl',
            'gap_junction',
            'gap_junction_lbl',
            'diffusion_connection',
            'diffusion_connection_lbl',
        ]

    def test_synapse_deletion_one_to_one_no_sp(self):
        for syn_model in nest.Models('synapses'):
            if syn_model not in self.exclude_synapse_model:
                nest.ResetKernel()
                print(syn_model)
                nest.SetKernelStatus(
                    {
                        'resolution': 0.1,
                        'total_num_virtual_procs': self.num_procs
                    }
                )
                neurons = nest.Create('iaf_psc_alpha', 4)
                syn_dict = {'model': syn_model}

                nest.Connect(neurons[0], neurons[2], "one_to_one", syn_dict)
                nest.Connect(neurons[1], neurons[3], "one_to_one", syn_dict)
                # Delete existent connection
                conns = nest.GetConnections(
                    neurons[0], neurons[2], syn_model)
                if mpi_test:
                    conns = self.comm.allgather(conns)
                    conns = filter(None, conns)
<<<<<<< HEAD
                assert len(conns) == 1
                nest.Disconnect(neurons[0], neurons[2], syn_spec=syn_dict)
=======
                assert len(list(conns)) == 1

                nest.DisconnectOneToOne(neurons[0], neurons[2], syn_dict)
>>>>>>> 68919000
                conns = nest.GetConnections(
                    neurons[0], neurons[2], syn_model)
                if mpi_test:
                    conns = self.comm.allgather(conns)
                    conns = filter(None, conns)

                assert len(list(conns)) == 0

                # Assert that one can not delete a non existent connection
                conns1 = nest.GetConnections(
                    neurons[:1], neurons[1:2], syn_model)
                if mpi_test:
                    conns1 = self.comm.allgather(conns1)
                    conns1 = filter(None, conns1)
                assert len(list(conns1)) == 0

                try:
                    nest.Disconnect(neurons[0], neurons[1], syn_spec=syn_dict)
                    assert False
                except nest.NESTError:
                    print("Synapse deletion ok: " + syn_model)


def suite():
    test_suite = unittest.makeSuite(TestDisconnectSingle, 'test')
    return test_suite


if __name__ == '__main__':
    unittest.main()<|MERGE_RESOLUTION|>--- conflicted
+++ resolved
@@ -84,14 +84,10 @@
                 if mpi_test:
                     conns = self.comm.allgather(conns)
                     conns = filter(None, conns)
-<<<<<<< HEAD
-                assert len(conns) == 1
+
+                assert len(list(conns)) == 1
                 nest.Disconnect(neurons[0], neurons[2], syn_spec=syn_dict)
-=======
-                assert len(list(conns)) == 1
 
-                nest.DisconnectOneToOne(neurons[0], neurons[2], syn_dict)
->>>>>>> 68919000
                 conns = nest.GetConnections(
                     neurons[0], neurons[2], syn_model)
                 if mpi_test:

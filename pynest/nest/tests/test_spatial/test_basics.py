# -*- coding: utf-8 -*-
#
# test_basics.py
#
# This file is part of NEST.
#
# Copyright (C) 2004 The NEST Initiative
#
# NEST is free software: you can redistribute it and/or modify
# it under the terms of the GNU General Public License as published by
# the Free Software Foundation, either version 2 of the License, or
# (at your option) any later version.
#
# NEST is distributed in the hope that it will be useful,
# but WITHOUT ANY WARRANTY; without even the implied warranty of
# MERCHANTABILITY or FITNESS FOR A PARTICULAR PURPOSE.  See the
# GNU General Public License for more details.
#
# You should have received a copy of the GNU General Public License
# along with NEST.  If not, see <http://www.gnu.org/licenses/>.

"""
Tests for basic hl_api_spatial functions.
"""

import unittest
import nest

try:
    import numpy as np

    HAVE_NUMPY = True
except ImportError:
    HAVE_NUMPY = False


class BasicsTestCase(unittest.TestCase):
    def test_create_layer(self):
        """Creating a single layer."""
        shape = [5, 4]
        nest.ResetKernel()
        layer = nest.Create('iaf_psc_alpha', positions=nest.spatial.grid(shape=shape))
<<<<<<< HEAD
        self.assertEqual(len(layer), shape[0]*shape[1])
=======
        self.assertEqual(len(layer), shape[0] * shape[1])
>>>>>>> aa0095a2

    def test_create_layer_with_param(self):
        """Creating a layer with parameters."""
        shape = [5, 4]
        nest.ResetKernel()
        layer = nest.Create('iaf_psc_alpha',
                            params={'V_m': -55.0},
                            positions=nest.spatial.grid(shape=shape))
        layer_vm = layer.get('V_m')
        for vm in layer_vm:
            self.assertEqual(vm, -55.0)

    def test_GetPosition(self):
        """Check if GetPosition returns proper positions."""
        pos = ((1.0, 0.0), (0.0, 1.0), (3.5, 1.5))
        nest.ResetKernel()
        layer = nest.Create('iaf_psc_alpha', positions=nest.spatial.free(pos))

        # GetPosition of single node
        nodepos_exp = nest.GetPosition(layer[:1])
        self.assertEqual(nodepos_exp, pos[0])

        nodepos_exp = nest.GetPosition(layer[-1:])
        self.assertEqual(nodepos_exp, pos[-1])

        nodepos_exp = nest.GetPosition(layer[1:2])
        self.assertEqual(nodepos_exp, pos[1])

        # GetPosition of all the nodes in the layer
        nodepos_exp = nest.GetPosition(layer)

        for npe, npr in zip(nodepos_exp, pos):
            self.assertEqual(npe, npr)

        self.assertEqual(pos, nodepos_exp)

        # GetPosition on some of the node IDs
        nodepos_exp = nest.GetPosition(layer[:2])
        self.assertEqual(nodepos_exp, (pos[0], pos[1]))

    @unittest.skipIf(not HAVE_NUMPY, 'NumPy package is not available')
    def test_Displacement(self):
        """Interface check on displacement calculations."""
        lshape = [5, 4]
        nest.ResetKernel()
        layer = nest.Create('iaf_psc_alpha',
                            positions=nest.spatial.grid(shape=lshape))

        # node IDs -> node IDs, all displacements must be zero here
        d = nest.Displacement(layer, layer)
        self.assertEqual(len(d), len(layer))
        self.assertTrue(all(dd == (0., 0.) for dd in d))

        # single node ID -> node IDs
        d = nest.Displacement(layer[:1], layer)
        self.assertEqual(len(d), len(layer))
        self.assertTrue(all(len(dd) == 2 for dd in d))

        # node IDs -> single node ID
        d = nest.Displacement(layer, layer[:1])
        self.assertEqual(len(d), len(layer))
        self.assertTrue(all(len(dd) == 2 for dd in d))

        # Displacement between node ID 1 and 6. They are on the same y-axis, and
        # directly next to each other on the x-axis, so the displacement on
        # x-axis should be approximately -dx, while the displacement on the
        # y-axis should be 0.
        d = nest.Displacement(layer[:1], layer[4:5])
        dx = 1. / lshape[0]
        self.assertAlmostEqual(d[0][0], -dx, 3)
        self.assertEqual(d[0][1], 0.0)

        # Displacement between node ID 1 and 2. They are on the same x-axis, and
        # directly next to each other on the y-axis, so the displacement on
        # x-axis should be 0, while the displacement on the y-axis should be
        # approximately dy.
        d = nest.Displacement(layer[:1], layer[1:2])
        dy = 1. / lshape[1]
        self.assertEqual(d[0][0], 0.0)
        self.assertAlmostEqual(d[0][1], dy, 3)

        # Test that we get correct results if to_arg and from_arg are from two
        # different layers
        layer2 = nest.Create('iaf_psc_alpha',
                             positions=nest.spatial.grid(shape=lshape))
        d = nest.Displacement(layer[:1], layer2[4:5])
        dx = 1. / lshape[0]
        self.assertAlmostEqual(d[0][0], -dx, 3)
        self.assertEqual(d[0][1], 0.0)

        d = nest.Displacement(layer[:1], layer2[1:2])
        dy = 1. / lshape[1]
        self.assertEqual(d[0][0], 0.0)
        self.assertAlmostEqual(d[0][1], dy, 3)

        # Test that an error is thrown if to_arg and from_arg have different
        # size.
        with self.assertRaises(ValueError):
            d = nest.Displacement(layer[1:3], layer[2:7])

        # position -> node IDs
        d = nest.Displacement([(0.0, 0.0)], layer)
        self.assertEqual(len(d), len(layer))
        self.assertTrue(all(len(dd) == 2 for dd in d))

        # position -> node IDs
        d = nest.Displacement(np.array([0.0, 0.0]), layer)
        self.assertEqual(len(d), len(layer))
        self.assertTrue(all(len(dd) == 2 for dd in d))

        # positions -> node IDs
        d = nest.Displacement([np.array([0.0, 0.0])] * len(layer), layer)
        self.assertEqual(len(d), len(layer))
        self.assertTrue(all(len(dd) == 2 for dd in d))

    @unittest.skipIf(not HAVE_NUMPY, 'NumPy package is not available')
    def test_Distance(self):
        """Interface check on distance calculations."""
        lshape = [5, 4]
        nest.ResetKernel()
        layer = nest.Create('iaf_psc_alpha',
                            positions=nest.spatial.grid(shape=lshape))

        # node IDs -> node IDs, all displacements must be zero here
        d = nest.Distance(layer, layer)
        self.assertEqual(len(d), len(layer))
        self.assertTrue(all([dd == 0. for dd in d]))

        # single node ID -> node IDs
        d = nest.Distance(layer[:1], layer)
        self.assertEqual(len(d), len(layer))
        self.assertTrue(all([isinstance(dd, float) for dd in d]))
        self.assertTrue(all([dd >= 0. for dd in d]))

        # node IDs -> single node ID
        d = nest.Distance(layer, layer[:1])
        self.assertEqual(len(d), len(layer))
        self.assertTrue(all([isinstance(dd, float) for dd in d]))
        self.assertTrue(all([dd >= 0. for dd in d]))

        # Distance between node ID 1 and 6. They are on the same y-axis, and
        # directly next to each other on the x-axis, so the distance should be
        # approximately dx. The same is true for distance between node ID 6 and 1.
        d = nest.Distance(layer[:1], layer[4:5])
        dx = 1. / lshape[0]
        self.assertAlmostEqual(d[0], dx, 3)

        d = nest.Distance(layer[4:5], layer[:1])
        self.assertAlmostEqual(d[0], dx, 3)

        # Distance between node ID 1 and 2. They are on the same x-axis, and
        # directly next to each other on the y-axis, so the distance should be
        # approximately dy. The same is true for distance between node ID 2 and 1.
        d = nest.Distance(layer[:1], layer[1:2])
        dy = 1. / lshape[1]
        self.assertAlmostEqual(d[0], dy, 3)

        d = nest.Distance(layer[1:2], layer[:1])
        self.assertAlmostEqual(d[0], dy, 3)

        # Test that we get correct results if to_arg and from_arg are from two
        # different layers
        layer2 = nest.Create('iaf_psc_alpha',
                             positions=nest.spatial.grid(shape=lshape))
        d = nest.Distance(layer[:1], layer2[4:5])
        dx = 1. / lshape[0]
        self.assertAlmostEqual(d[0], dx, 3)

        d = nest.Distance(layer[4:5], layer2[:1])
        self.assertAlmostEqual(d[0], dx, 3)

        d = nest.Distance(layer[:1], layer2[1:2])
        dy = 1. / lshape[1]
        self.assertAlmostEqual(d[0], dy, 3)

        d = nest.Distance(layer[1:2], layer2[:1])
        self.assertAlmostEqual(d[0], dy, 3)

        # Test that an error is thrown if to_arg and from_arg have different
        # size.
        with self.assertRaises(ValueError):
            d = nest.Distance(layer[1:3], layer[2:7])

        # position -> node IDs
        d = nest.Distance([[0.0, 0.0], ], layer)
        self.assertEqual(len(d), len(layer))
        self.assertTrue(all([isinstance(dd, float) for dd in d]))
        self.assertTrue(all([dd >= 0. for dd in d]))

        # position -> node IDs
        d = nest.Distance(np.array([0.0, 0.0]), layer)
        self.assertEqual(len(d), len(layer))
        self.assertTrue(all([isinstance(dd, float) for dd in d]))
        self.assertTrue(all([dd >= 0. for dd in d]))

        # positions -> node IDs
        d = nest.Distance([np.array([0.0, 0.0])] * len(layer), layer)
        self.assertEqual(len(d), len(layer))
        self.assertTrue(all([isinstance(dd, float) for dd in d]))
        self.assertTrue(all([dd >= 0. for dd in d]))

    @unittest.skipIf(not HAVE_NUMPY, 'NumPy package is not available')
    def test_FindElements(self):
        """Interface and result check for finding nearest element.
           This function is Py only, so we also need to check results."""
        # nodes at [-1,0,1]x[-1,0,1], column-wise
        nest.ResetKernel()
        layer = nest.Create('iaf_psc_alpha',
                            positions=nest.spatial.grid(shape=[3, 3], extent=(3., 3.)))

        # single location at center
        n = nest.FindNearestElement(layer, (0., 0.))
        self.assertEqual(n, layer[4])

        # two locations, one layer
        n = nest.FindNearestElement(layer, ((0., 0.), (1., 1.)))
        self.assertEqual(n[0], layer[4])
        self.assertEqual(n[1], layer[6])

        # several closest locations, not all
        n = nest.FindNearestElement(layer, (0.5, 0.5))
        self.assertEqual(len(n), 1)
        self.assertTrue(n.get('global_id') in nest.NodeCollection((4, 5, 7, 8)))

        # several closest locations, all
        n = nest.FindNearestElement(layer, (0.5, 0.5), find_all=True)
        self.assertEqual(len(n), 4)
        self.assertEqual(n[0], layer[3])
        self.assertEqual(n[3], layer[7])

        # complex case
        n = nest.FindNearestElement(layer, ((0., 0.), (0.5, 0.5)),
                                    find_all=True)
        self.assertEqual(len(n), 2)
        self.assertEqual(n[0], [layer[4]])
        self.assertEqual(n[1], [layer[3], layer[4], layer[6], layer[7]])

    @unittest.skipIf(not HAVE_NUMPY, 'NumPy package is not available')
    def test_GetCenterElement(self):
        """Interface and result check for finding center element.
           This function is Py only, so we also need to check results."""
        # nodes at [-1,0,1]x[-1,0,1], column-wise
        nest.ResetKernel()
        layer = nest.Create('iaf_psc_alpha',
                            positions=nest.spatial.grid(shape=[3, 3], extent=(2., 2.)))

        # single layer
        n = nest.FindCenterElement(layer)
        self.assertEqual(n, layer[4:5])

        # new layer
        layer2 = nest.Create('iaf_psc_alpha',
                             positions=nest.spatial.grid(shape=[3, 3], extent=(2., 2.)))
        n = nest.FindCenterElement(layer2)
        self.assertEqual(n, layer2[4:5])

    def test_GetTargetNodes(self):
        """Interface check for finding targets."""

        cdict = {'rule': 'pairwise_bernoulli',
                 'p': 1.,
                 'mask': {'grid': {'shape': [2, 2]}}}
        sdict = {'synapse_model': 'stdp_synapse'}
        nest.ResetKernel()
        nest.SetKernelStatus({'sort_connections_by_source': False, 'use_compressed_spikes': False})

        layer = nest.Create('iaf_psc_alpha',
                            positions=nest.spatial.grid(shape=[3, 3],
                                                        extent=(2., 2.),
                                                        edge_wrap=True))

        # connect layer -> layer
        nest.Connect(layer, layer, cdict, sdict)

        t = nest.GetTargetNodes(layer[0], layer)
        self.assertEqual(len(t), 1)

        t = nest.GetTargetNodes(layer, layer)
        self.assertEqual(len(t), len(layer))
        # 2x2 mask -> four targets
        self.assertTrue(all([len(g) == 4 for g in t]))

        t = nest.GetTargetNodes(layer, layer, syn_model='static_synapse')
        self.assertEqual(len(t), len(layer))
        self.assertTrue(all([len(g) == 0 for g in t]))  # no static syns

        t = nest.GetTargetNodes(layer, layer, syn_model='stdp_synapse')
        self.assertEqual(len(t), len(layer))
        self.assertTrue(
            all([len(g) == 4 for g in t]))  # 2x2 mask  -> four targets

        t = nest.GetTargetNodes(layer[0], layer)
        self.assertEqual(len(t), 1)
        self.assertEqual(t[0], nest.NodeCollection([1, 2, 4, 5]))

        t = nest.GetTargetNodes(layer[4], layer)
        self.assertEqual(len(t), 1)
        self.assertEqual(t[0], nest.NodeCollection([5, 6, 8, 9]))

        t = nest.GetTargetNodes(layer[8], layer)
        self.assertEqual(len(t), 1)
        self.assertEqual(t[0], nest.NodeCollection([1, 3, 7, 9]))

    @unittest.skipIf(not HAVE_NUMPY, 'NumPy package is not available')
    def test_GetTargetPositions(self):
        """Test that GetTargetPosition works as expected"""

        cdict = {'rule': 'pairwise_bernoulli',
                 'p': 1.}
        sdict = {'synapse_model': 'stdp_synapse'}

        nest.SetKernelStatus({'sort_connections_by_source': False, 'use_compressed_spikes': False})

        layer = nest.Create('iaf_psc_alpha',
                            positions=nest.spatial.grid(shape=[1, 1],
                                                        extent=(1., 1.),
                                                        edge_wrap=False))
        nest.Connect(layer, layer, cdict, sdict)

        # Simple test with one node ID in the layer, should be placed in the origin
        p = nest.GetTargetPositions(layer, layer)
        self.assertTrue(p, [[(0.0, 0.0)]])

        # Test positions on a grid, we can calculate what they should be
        nest.ResetKernel()
        nest.SetKernelStatus({'sort_connections_by_source': False, 'use_compressed_spikes': False})

        x_extent = 1.
        y_extent = 1.
        shape = [3, 3]

        layer = nest.Create('iaf_psc_alpha',
                            positions=nest.spatial.grid(shape=shape,
                                                        extent=[x_extent, y_extent],
                                                        edge_wrap=False))
        nest.Connect(layer, layer, cdict, sdict)

        p = nest.GetTargetPositions(layer[:1], layer)
        self.assertEqual(len(p), 1)
        self.assertTrue(all([len(pp) == 2 for pp in p[0]]))

        p = nest.GetTargetPositions(layer, layer)
        self.assertEqual(len(p), len(layer))

        dx = x_extent / shape[0]
        dy = y_extent / shape[1]

        x = [-dx, -dx, -dx, 0.0, 0.0, 0.0, dx, dx, dx]
        y = [dy, 0.0, -dy, dy, 0.0, -dy, dy, 0.0, -dy]

        pos = [(x[i], y[i]) for i in range(len(x))]

        for indx in range(len(pos)):
            # 4 chosen randomly, they should all be the same, as all node IDs in
            # the layer are connected
            self.assertAlmostEqual(p[4][indx][0], pos[indx][0])
            self.assertAlmostEqual(p[4][indx][1], pos[indx][1])

        # Test that we get correct positions when we send in a positions array
        # when creating the layer
        nest.ResetKernel()
        nest.SetKernelStatus({'sort_connections_by_source': False, 'use_compressed_spikes': False})

        positions = [(np.random.uniform(-0.5, 0.5),
                      np.random.uniform(-0.5, 0.5)) for _ in range(50)]
        layer = nest.Create('iaf_psc_alpha',
                            positions=nest.spatial.free(positions,
                                                        edge_wrap=False))
        nest.Connect(layer, layer, cdict, sdict)

        p = nest.GetTargetPositions(layer[:1], layer)

        for indx in range(len(p[0])):
            self.assertAlmostEqual(positions[indx][0], p[0][indx][0])
            self.assertAlmostEqual(positions[indx][1], p[0][indx][1])


def suite():
    suite = unittest.makeSuite(BasicsTestCase, 'test')
    return suite


if __name__ == "__main__":
    runner = unittest.TextTestRunner(verbosity=2)
    runner.run(suite())<|MERGE_RESOLUTION|>--- conflicted
+++ resolved
@@ -40,11 +40,7 @@
         shape = [5, 4]
         nest.ResetKernel()
         layer = nest.Create('iaf_psc_alpha', positions=nest.spatial.grid(shape=shape))
-<<<<<<< HEAD
         self.assertEqual(len(layer), shape[0]*shape[1])
-=======
-        self.assertEqual(len(layer), shape[0] * shape[1])
->>>>>>> aa0095a2
 
     def test_create_layer_with_param(self):
         """Creating a layer with parameters."""

/*
 *  astrocyte_lr_1994.cpp
 *
 *  This file is part of NEST.
 *
 *  Copyright (C) 2004 The NEST Initiative
 *
 *  NEST is free software: you can redistribute it and/or modify
 *  it under the terms of the GNU General Public License as published by
 *  the Free Software Foundation, either version 2 of the License, or
 *  (at your option) any later version.
 *
 *  NEST is distributed in the hope that it will be useful,
 *  but WITHOUT ANY WARRANTY; without even the implied warranty of
 *  MERCHANTABILITY or FITNESS FOR A PARTICULAR PURPOSE.  See the
 *  GNU General Public License for more details.
 *
 *  You should have received a copy of the GNU General Public License
 *  along with NEST.  If not, see <http://www.gnu.org/licenses/>.
 *
 */


#include "astrocyte_lr_1994.h"

#ifdef HAVE_GSL

// C++ includes:
#include <cmath>
#include <cstdio>
#include <iostream>

// Includes from libnestutil:
#include "dict_util.h"
#include "numerics.h"

// Includes from nestkernel:
#include "exceptions.h"
#include "kernel_manager.h"
#include "nest_impl.h"
#include "universal_data_logger_impl.h"

// Includes from sli:
#include "dictutils.h"

nest::RecordablesMap< nest::astrocyte_lr_1994 > nest::astrocyte_lr_1994::recordablesMap_;

namespace nest
{
void
register_astrocyte_lr_1994( const std::string& name )
{
  register_node_model< astrocyte_lr_1994 >( name );
}

// Override the create() method with one call to RecordablesMap::insert_()
// for each quantity to be recorded.
template <>
void
RecordablesMap< astrocyte_lr_1994 >::create()
{
  // use standard names whereever you can for consistency!
  insert_( names::IP3, &astrocyte_lr_1994::get_y_elem_< astrocyte_lr_1994::State_::IP3 > );
  insert_( names::Ca, &astrocyte_lr_1994::get_y_elem_< astrocyte_lr_1994::State_::Ca > );
  insert_( names::h_IP3R, &astrocyte_lr_1994::get_y_elem_< astrocyte_lr_1994::State_::h_IP3R > );
}

extern "C" int
astrocyte_lr_1994_dynamics( double time, const double y[], double f[], void* pnode )
{
  // a shorthand
  typedef nest::astrocyte_lr_1994::State_ S;

  // get access to node so we can almost work as in a member function
  assert( pnode );
  const nest::astrocyte_lr_1994& node = *( reinterpret_cast< nest::astrocyte_lr_1994* >( pnode ) );

  // y[] here is---and must be---the state vector supplied by the integrator,
  // not the state vector in the node, node.S_.y[].

  // The following code is verbose for the sake of clarity. We assume that a
  // good compiler will optimize the verbosity away ...

  // shorthand for state variables
  const double& ip3 = y[ S::IP3 ];
  // Ca_tot_ corresponds to the c_0 (total [Ca++] in terms of cytosolic vol)
  // in De Young & Keizer (1992) and Li & Rinzel (1994)
  const double& calc = std::max( 0.0, std::min( y[ S::Ca ], node.P_.Ca_tot_ ) ); // keep calcium within limits
  const double& h_ip3r = y[ S::h_IP3R ];

  const double alpha_h_ip3r =
    node.P_.k_IP3R_ * node.P_.Kd_inh_ * ( ip3 + node.P_.Kd_IP3_1_ ) / ( ip3 + node.P_.Kd_IP3_2_ );
  const double beta_h_ip3r = node.P_.k_IP3R_ * calc;
  const double J_pump =
    node.P_.rate_SERCA_ * std::pow( calc, 2 ) / ( std::pow( node.P_.Km_SERCA_, 2 ) + std::pow( calc, 2 ) );
  const double m_inf = ip3 / ( ip3 + node.P_.Kd_IP3_1_ );
  const double n_inf = calc / ( calc + node.P_.Kd_act_ );
  const double calc_ER = ( node.P_.Ca_tot_ - calc ) / node.P_.ratio_ER_cyt_;
  const double J_leak = node.P_.ratio_ER_cyt_ * node.P_.rate_L_ * ( calc_ER - calc );
  const double J_channel = node.P_.ratio_ER_cyt_ * node.P_.rate_IP3R_ * std::pow( m_inf, 3 ) * std::pow( n_inf, 3 )
    * std::pow( h_ip3r, 3 ) * ( calc_ER - calc );

  f[ S::IP3 ] = ( node.P_.IP3_0_ - ip3 ) / node.P_.tau_IP3_;
  f[ S::Ca ] = J_channel - J_pump + J_leak + node.B_.J_noise_;
  f[ S::h_IP3R ] = alpha_h_ip3r * ( 1.0 - h_ip3r ) - beta_h_ip3r * h_ip3r;

  return GSL_SUCCESS;
}
}

/* ----------------------------------------------------------------
 * Default constructors defining default parameters and state
 * ---------------------------------------------------------------- */

nest::astrocyte_lr_1994::Parameters_::Parameters_()
  // parameters based on Nadkarni & Jung (2003)
  : Ca_tot_( 2.0 )      // µM
  , IP3_0_( 0.16 )      // µM
  , Kd_IP3_1_( 0.13 )   // µM
  , Kd_IP3_2_( 0.9434 ) // µM
  , Kd_act_( 0.08234 )  // µM
  , Kd_inh_( 1.049 )    // µM
  , Km_SERCA_( 0.1 )    // µM
  , SIC_scale_( 1.0 )
  , SIC_th_( 0.19669 )    // µM
  , delta_IP3_( 5.0 )     // µM
  , k_IP3R_( 0.0002 )     // 1/(µM*ms)
  , rate_IP3R_( 0.006 )   // 1/ms
  , rate_L_( 0.00011 )    // 1/ms
  , rate_SERCA_( 0.0009 ) // µM/ms
  , ratio_ER_cyt_( 0.185 )
  , tau_IP3_( 7142.0 ) // ms
{
}

nest::astrocyte_lr_1994::State_::State_( const Parameters_& p )
{
  // initial values based on Li & Rinzel (1994) and Nadkarni & Jung (2003)
  y_[ IP3 ] = p.IP3_0_;
  y_[ Ca ] = 0.073;
  y_[ h_IP3R ] = 0.793;
}

nest::astrocyte_lr_1994::State_::State_( const State_& s )
{
  for ( size_t i = 0; i < STATE_VEC_SIZE; ++i )
  {
    y_[ i ] = s.y_[ i ];
  }
}

nest::astrocyte_lr_1994::State_&
nest::astrocyte_lr_1994::State_::operator=( const State_& s )
{
  for ( size_t i = 0; i < STATE_VEC_SIZE; ++i )
  {
    y_[ i ] = s.y_[ i ];
  }
  return *this;
}

/* ----------------------------------------------------------------
 * Parameter and state extractions and manipulation functions
 * ---------------------------------------------------------------- */

void
nest::astrocyte_lr_1994::Parameters_::get( DictionaryDatum& d ) const
{
  def< double >( d, names::Ca_tot, Ca_tot_ );
  def< double >( d, names::IP3_0, IP3_0_ );
  def< double >( d, names::Kd_act, Kd_act_ );
  def< double >( d, names::Kd_inh, Kd_inh_ );
  def< double >( d, names::Kd_IP3_1, Kd_IP3_1_ );
  def< double >( d, names::Kd_IP3_2, Kd_IP3_2_ );
  def< double >( d, names::Km_SERCA, Km_SERCA_ );
  def< double >( d, names::ratio_ER_cyt, ratio_ER_cyt_ );
  def< double >( d, names::delta_IP3, delta_IP3_ );
  def< double >( d, names::k_IP3R, k_IP3R_ );
  def< double >( d, names::SIC_scale, SIC_scale_ );
  def< double >( d, names::SIC_th, SIC_th_ );
  def< double >( d, names::rate_L, rate_L_ );
  def< double >( d, names::rate_IP3R, rate_IP3R_ );
  def< double >( d, names::rate_SERCA, rate_SERCA_ );
  def< double >( d, names::tau_IP3, tau_IP3_ );
}

void
nest::astrocyte_lr_1994::Parameters_::set( const DictionaryDatum& d, Node* node )
{
  updateValueParam< double >( d, names::Ca_tot, Ca_tot_, node );
  updateValueParam< double >( d, names::IP3_0, IP3_0_, node );
  updateValueParam< double >( d, names::Kd_act, Kd_act_, node );
  updateValueParam< double >( d, names::Kd_inh, Kd_inh_, node );
  updateValueParam< double >( d, names::Kd_IP3_1, Kd_IP3_1_, node );
  updateValueParam< double >( d, names::Kd_IP3_2, Kd_IP3_2_, node );
  updateValueParam< double >( d, names::Km_SERCA, Km_SERCA_, node );
  updateValueParam< double >( d, names::ratio_ER_cyt, ratio_ER_cyt_, node );
  updateValueParam< double >( d, names::delta_IP3, delta_IP3_, node );
  updateValueParam< double >( d, names::k_IP3R, k_IP3R_, node );
  updateValueParam< double >( d, names::SIC_scale, SIC_scale_, node );
  updateValueParam< double >( d, names::SIC_th, SIC_th_, node );
  updateValueParam< double >( d, names::rate_L, rate_L_, node );
  updateValueParam< double >( d, names::rate_IP3R, rate_IP3R_, node );
  updateValueParam< double >( d, names::rate_SERCA, rate_SERCA_, node );
  updateValueParam< double >( d, names::tau_IP3, tau_IP3_, node );

  if ( Ca_tot_ <= 0 )
  {
    throw BadProperty( "Total free astrocytic calcium concentration in terms of cytosolic volume must be positive." );
  }
  if ( IP3_0_ < 0 )
  {
    throw BadProperty( "Baseline value of the astrocytic IP3 concentration must be non-negative." );
  }
  if ( Kd_act_ <= 0 )
  {
    throw BadProperty( "Astrocytic IP3R dissociation constant of calcium (activation) must be positive." );
  }
  if ( Kd_inh_ < 0 )
  {
    throw BadProperty( "Astrocytic IP3R dissociation constant of calcium (inhibition) must be non-negative." );
  }
  if ( Kd_IP3_1_ <= 0 )
  {
    throw BadProperty( "First astrocytic IP3R dissociation constant of IP3 must be positive." );
  }
  if ( Kd_IP3_2_ <= 0 )
  {
    throw BadProperty( "Second astrocytic IP3R dissociation constant of IP3 must be positive." );
  }
  if ( Km_SERCA_ <= 0 )
  {
    throw BadProperty( "Activation constant of astrocytic SERCA pump must be positive." );
  }
  if ( ratio_ER_cyt_ <= 0 )
  {
    throw BadProperty( "Ratio between astrocytic ER and cytosol volumes must be positive." );
  }
  if ( delta_IP3_ < 0 )
  {
    throw BadProperty(
      "Parameter determining the increase in astrocytic IP3 concentration induced by synaptic input must be "
      "non-negative." );
  }
  if ( k_IP3R_ < 0 )
  {
    throw BadProperty( "Astrocytic IP3R binding constant for calcium inhibition must be non-negative." );
  }
  if ( SIC_scale_ <= 0 )
  {
    throw BadProperty( "Parameter determining the scale of astrocytic SIC output must be positive." );
  }
  if ( SIC_th_ < 0 )
  {
    throw BadProperty(
      "Threshold that determines the minimal level of intracellular astrocytic calcium sufficient to induce SIC must "
      "be non-negative." );
  }
  if ( rate_L_ < 0 )
  {
    throw BadProperty( "Rate constant of calcium leak from astrocytic ER to cytosol must be non-negative." );
  }
  if ( rate_IP3R_ < 0 )
  {
    throw BadProperty( "Maximum rate of calcium release via astrocytic IP3R must be non-negative." );
  }
  if ( rate_SERCA_ < 0 )
  {
    throw BadProperty( "Maximum rate of calcium uptake by astrocytic SERCA pump must be non-negative." );
  }
  if ( tau_IP3_ <= 0 )
  {
    throw BadProperty( "Time constant of the exponential decay of astrocytic IP3 must be positive." );
  }
}

void
nest::astrocyte_lr_1994::State_::get( DictionaryDatum& d ) const
{
  def< double >( d, names::IP3, y_[ IP3 ] );
  def< double >( d, names::Ca, y_[ Ca ] );
  def< double >( d, names::h_IP3R, y_[ h_IP3R ] );
}

void
nest::astrocyte_lr_1994::State_::set( const DictionaryDatum& d, const Parameters_&, Node* node )
{
  updateValueParam< double >( d, names::IP3, y_[ IP3 ], node );
  updateValueParam< double >( d, names::Ca, y_[ Ca ], node );
  updateValueParam< double >( d, names::h_IP3R, y_[ h_IP3R ], node );

  if ( y_[ IP3 ] < 0 )
  {
    throw BadProperty( "IP3 concentration must be non-negative." );
  }
  if ( y_[ Ca ] < 0 )
  {
    throw BadProperty( "Calcium concentration must be non-negative." );
  }
  if ( y_[ h_IP3R ] < 0 || y_[ h_IP3R ] > 1 )
  {
    throw BadProperty( "The fraction of active IP3 receptors on the astrocytic ER must be between 0 and 1." );
  }
}

nest::astrocyte_lr_1994::Buffers_::Buffers_( astrocyte_lr_1994& n )
  : logger_( n )
  , s_( nullptr )
  , c_( nullptr )
  , e_( nullptr )
{
  // Initialization of the remaining members is deferred to
  // init_buffers_().
}

nest::astrocyte_lr_1994::Buffers_::Buffers_( const Buffers_&, astrocyte_lr_1994& n )
  : logger_( n )
  , s_( nullptr )
  , c_( nullptr )
  , e_( nullptr )
{
  // Initialization of the remaining members is deferred to
  // init_buffers_().
}

/* ----------------------------------------------------------------
 * Default and copy constructor for node, and destructor
 * ---------------------------------------------------------------- */

nest::astrocyte_lr_1994::astrocyte_lr_1994()
  : StructuralPlasticityNode()
  , P_()
  , S_( P_ )
  , B_( *this )
{
  recordablesMap_.create();
}

nest::astrocyte_lr_1994::astrocyte_lr_1994( const astrocyte_lr_1994& n )
  : StructuralPlasticityNode( n )
  , P_( n.P_ )
  , S_( n.S_ )
  , B_( n.B_, *this )
{
}

nest::astrocyte_lr_1994::~astrocyte_lr_1994()
{
  // GSL structs may not have been allocated, so we need to protect destruction
  if ( B_.s_ )
  {
    gsl_odeiv_step_free( B_.s_ );
  }
  if ( B_.c_ )
  {
    gsl_odeiv_control_free( B_.c_ );
  }
  if ( B_.e_ )
  {
    gsl_odeiv_evolve_free( B_.e_ );
  }
}

/* ----------------------------------------------------------------
 * Node initialization functions
 * ---------------------------------------------------------------- */

void
nest::astrocyte_lr_1994::init_buffers_()
{
  B_.spike_exc_.clear(); // includes resize
  B_.currents_.clear();
  B_.sic_values.resize(
    kernel().connection_manager.get_min_delay(), 0.0 ); // set size of SIC buffer according to min_delay

  B_.logger_.reset();

  B_.step_ = Time::get_resolution().get_ms();
  B_.IntegrationStep_ = B_.step_;

  if ( not B_.s_ )
  {
    B_.s_ = gsl_odeiv_step_alloc( gsl_odeiv_step_rkf45, State_::STATE_VEC_SIZE );
  }
  else
  {
    gsl_odeiv_step_reset( B_.s_ );
  }

  if ( not B_.c_ )
  {
    B_.c_ = gsl_odeiv_control_y_new( 1e-3, 0.0 );
  }
  else
  {
    gsl_odeiv_control_init( B_.c_, 1e-3, 0.0, 1.0, 0.0 );
  }

  if ( not B_.e_ )
  {
    B_.e_ = gsl_odeiv_evolve_alloc( State_::STATE_VEC_SIZE );
  }
  else
  {
    gsl_odeiv_evolve_reset( B_.e_ );
  }

  B_.sys_.function = astrocyte_lr_1994_dynamics;
  B_.sys_.jacobian = nullptr;
  B_.sys_.dimension = State_::STATE_VEC_SIZE;
  B_.sys_.params = reinterpret_cast< void* >( this );

  B_.J_noise_ = 0.0;
}

void
nest::astrocyte_lr_1994::pre_run_hook()
{
  // ensures initialization in case mm connected after Simulate
  B_.logger_.init();
}

/* ----------------------------------------------------------------
 * Update and spike handling functions
 *
 * Spikes are not generated by astrocytes and the related functions
 * are not needed. However, it is kept here to avoid possible
 * inconsistencies with the rest of the code.
 * TO DO: Check how to safely remove spike handling functions.
 * ---------------------------------------------------------------- */

inline void
nest::astrocyte_lr_1994::update( Time const& origin, const long from, const long to )
{
  for ( long lag = from; lag < to; ++lag )
  {
    double t = 0.0;

    // numerical integration with adaptive step size control:
    // ------------------------------------------------------
    // gsl_odeiv_evolve_apply performs only a single numerical
    // integration step, starting from t and bounded by step;
    // the while-loop ensures integration over the whole simulation
    // step (0, step] if more than one integration step is needed due
    // to a small integration step size;
    // note that (t+IntegrationStep > step) leads to integration over
    // (t, step] and afterwards setting t to step, but it does not
    // enforce setting IntegrationStep to step-t; this is of advantage
    // for a consistent and efficient integration across subsequent
    // simulation intervals
    while ( t < B_.step_ )
    {
      const int status = gsl_odeiv_evolve_apply( B_.e_,
        B_.c_,
        B_.s_,
        &B_.sys_,             // system of ODE
        &t,                   // from t
        B_.step_,             // to t <= step
        &B_.IntegrationStep_, // integration step size
        S_.y_ );              // neuronal state
      if ( status != GSL_SUCCESS )
      {
        throw GSLSolverFailure( get_name(), status );
      }
    }

    // keep calcium within limits
    S_.y_[ State_::Ca ] = std::max( 0.0, std::min( S_.y_[ State_::Ca ], P_.Ca_tot_ ) );

    // this is to add the incoming spikes to IP3
    S_.y_[ State_::IP3 ] += P_.delta_IP3_ * B_.spike_exc_.get_value( lag );

    // SIC generation according to Nadkarni & Jung, 2003
    //   Suprathreshold log of calcium concentration determines SIC generation
    //   1000.0: change unit to nM as in the original paper
    const double calc_thr = ( S_.y_[ State_::Ca ] - P_.SIC_th_ ) * 1000.0;
    const double sic_value = calc_thr > 1.0 ? std::log( calc_thr ) * P_.SIC_scale_ : 0.0;
    B_.sic_values[ lag ] = sic_value;

    // log state data
    B_.logger_.record_data( origin.get_steps() + lag );

    // set new input current
    B_.J_noise_ = B_.currents_.get_value( lag );
  }

  // send SIC event
  SICEvent sic;
  sic.set_coeffarray( B_.sic_values );
  kernel().event_delivery_manager.send_secondary( *this, sic );
}

<<<<<<< HEAD
=======
/**
 * Default implementation of register_stdp_connection( const std::string& name )
 * throws IllegalConnection
 */
void
nest::astrocyte_lr_1994::register_stdp_connection( double, double )
{
  throw IllegalConnection( "The target node does not support STDP synapses." );
}

>>>>>>> 806e7df9
void
nest::astrocyte_lr_1994::handle( SpikeEvent& e )
{
  assert( e.get_delay_steps() > 0 );

  if ( e.get_weight() >= 0.0 )
  {
    B_.spike_exc_.add_value( e.get_rel_delivery_steps( kernel().simulation_manager.get_slice_origin() ),
      e.get_weight() * e.get_multiplicity() );
  }
  else
  {
    throw KernelException( "astrocyte_lr_1994 cannot handle input spikes with negative weights." );
  }
}

void
nest::astrocyte_lr_1994::handle( CurrentEvent& e )
{
  assert( e.get_delay_steps() > 0 );

  const double c = e.get_current();
  const double w = e.get_weight();

  B_.currents_.add_value( e.get_rel_delivery_steps( kernel().simulation_manager.get_slice_origin() ), w * c );
}

void
nest::astrocyte_lr_1994::handle( DataLoggingRequest& e )
{
  B_.logger_.handle( e );
}

#endif // HAVE_GSL<|MERGE_RESOLUTION|>--- conflicted
+++ resolved
@@ -490,8 +490,6 @@
   kernel().event_delivery_manager.send_secondary( *this, sic );
 }
 
-<<<<<<< HEAD
-=======
 /**
  * Default implementation of register_stdp_connection( const std::string& name )
  * throws IllegalConnection
@@ -502,7 +500,6 @@
   throw IllegalConnection( "The target node does not support STDP synapses." );
 }
 
->>>>>>> 806e7df9
 void
 nest::astrocyte_lr_1994::handle( SpikeEvent& e )
 {

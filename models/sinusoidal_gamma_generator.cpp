/*
 *  sinusoidal_gamma_generator.cpp
 *
 *  This file is part of NEST.
 *
 *  Copyright (C) 2004 The NEST Initiative
 *
 *  NEST is free software: you can redistribute it and/or modify
 *  it under the terms of the GNU General Public License as published by
 *  the Free Software Foundation, either version 2 of the License, or
 *  (at your option) any later version.
 *
 *  NEST is distributed in the hope that it will be useful,
 *  but WITHOUT ANY WARRANTY; without even the implied warranty of
 *  MERCHANTABILITY or FITNESS FOR A PARTICULAR PURPOSE.  See the
 *  GNU General Public License for more details.
 *
 *  You should have received a copy of the GNU General Public License
 *  along with NEST.  If not, see <http://www.gnu.org/licenses/>.
 *
 */

#include "sinusoidal_gamma_generator.h"

#ifdef HAVE_GSL

// C++ includes:
#include <cmath>

// External includes:
#include <gsl/gsl_sf_gamma.h>

// Includes from libnestutil:
#include "dict_util.h"
#include "numerics.h"

// Includes from nestkernel:
#include "event_delivery_manager_impl.h"
#include "exceptions.h"
#include "kernel_manager.h"
#include "universal_data_logger_impl.h"

// Includes from sli:
#include "dict.h"
#include "dictutils.h"
#include "doubledatum.h"
#include "booldatum.h"

namespace nest
{
RecordablesMap< sinusoidal_gamma_generator > sinusoidal_gamma_generator::recordablesMap_;

template <>
void
RecordablesMap< sinusoidal_gamma_generator >::create()
{
  insert_( names::rate, &sinusoidal_gamma_generator::get_rate_ );
}
}


nest::sinusoidal_gamma_generator::Parameters_::Parameters_()
  : om_( 0.0 )  // radian/ms
  , phi_( 0.0 ) // radian
  , order_( 1.0 )
  , rate_( 0.0 )      // spikes/ms
  , amplitude_( 0.0 ) // spikes/ms
  , individual_spike_trains_( true )
  , num_trains_( 0 )
{
}

nest::sinusoidal_gamma_generator::Parameters_::Parameters_( const Parameters_& p )
  : om_( p.om_ )
  , phi_( p.phi_ )
  , order_( p.order_ )
  , rate_( p.rate_ )
  , amplitude_( p.amplitude_ )
  , individual_spike_trains_( p.individual_spike_trains_ )
  , num_trains_( p.num_trains_ )
{
}

nest::sinusoidal_gamma_generator::Parameters_& nest::sinusoidal_gamma_generator::Parameters_::operator=(
  const Parameters_& p )
{
  if ( this == &p )
  {
    return *this;
  }

  om_ = p.om_;
  phi_ = p.phi_;
  order_ = p.order_;
  rate_ = p.rate_;
  amplitude_ = p.amplitude_;
  individual_spike_trains_ = p.individual_spike_trains_;
  num_trains_ = p.num_trains_;

  return *this;
}

nest::sinusoidal_gamma_generator::State_::State_()
  : rate_( 0 )
{
}


nest::sinusoidal_gamma_generator::Buffers_::Buffers_( sinusoidal_gamma_generator& n )
  : logger_( n )
  , t0_ms_()
  , // will be set in init_buffers_
  Lambda_t0_()
  ,               // will be set in init_buffers_
  P_prev_( n.P_ ) // when creating Buffer, base on current parameters
{
}

nest::sinusoidal_gamma_generator::Buffers_::Buffers_( const Buffers_& b, sinusoidal_gamma_generator& n )
  : logger_( n )
  , t0_ms_( b.t0_ms_ )
  , Lambda_t0_( b.Lambda_t0_ )
  , P_prev_( b.P_prev_ )
{
}

/* ----------------------------------------------------------------
 * Parameter extraction and manipulation functions
 * ---------------------------------------------------------------- */

void
nest::sinusoidal_gamma_generator::Parameters_::get( DictionaryDatum& d ) const
{
  ( *d )[ names::rate ] = rate_ * 1000.0;
  ( *d )[ names::frequency ] = om_ / ( 2.0 * numerics::pi / 1000.0 );
  ( *d )[ names::phase ] = 180.0 / numerics::pi * phi_;
  ( *d )[ names::amplitude ] = amplitude_ * 1000.0;
  ( *d )[ names::order ] = order_;
  ( *d )[ names::individual_spike_trains ] = individual_spike_trains_;
}

void
nest::sinusoidal_gamma_generator::Parameters_::set( const DictionaryDatum& d,
  const sinusoidal_gamma_generator& n,
  Node* node )
{
  if ( not n.is_model_prototype() && d->known( names::individual_spike_trains ) )
  {
    throw BadProperty(
      "The individual_spike_trains property can only be set as"
      " a model default using SetDefaults or upon CopyModel." );
  }

  if ( updateValue< bool >( d, names::individual_spike_trains, individual_spike_trains_ ) )
  {
    // this can happen only on model prototypes
    if ( individual_spike_trains_ )
    {
      // will be counted up as connections are made
      num_trains_ = 0;
    }
    else
    {
      // fixed
      num_trains_ = 1;
    }
  }

  if ( updateValueParam< double >( d, names::frequency, om_, node ) )
  {
    om_ *= 2.0 * numerics::pi / 1000.0;
  }

  if ( updateValueParam< double >( d, names::phase, phi_, node ) )
  {
    phi_ *= numerics::pi / 180.0;
  }

  if ( updateValueParam< double >( d, names::order, order_, node ) )
  {
    if ( order_ < 1.0 )
    {
      throw BadProperty( "The gamma order must be at least 1." );
    }
  }

  /* The *_unscaled variables here are introduced to avoid spurious
     floating-point comparison issues under 32-bit Linux.
  */
  double dc_unscaled = 1e3 * rate_;
  if ( updateValueParam< double >( d, names::rate, dc_unscaled, node ) )
  {
    rate_ = 1e-3 * dc_unscaled; // scale to 1/ms
  }

  double ac_unscaled = 1e3 * amplitude_;
  if ( updateValueParam< double >( d, names::amplitude, ac_unscaled, node ) )
  {
    amplitude_ = 1e-3 * ac_unscaled; // scale to 1/ms
  }

  if ( not( 0.0 <= ac_unscaled and ac_unscaled <= dc_unscaled ) )
  {
    throw BadProperty( "Rate parameters must fulfill 0 <= amplitude <= rate." );
  }
}


/* ----------------------------------------------------------------
 * Default and copy constructor for node
 * ---------------------------------------------------------------- */

nest::sinusoidal_gamma_generator::sinusoidal_gamma_generator()
  : StimulatingDevice()
  , P_()
  , S_()
  , B_( *this )
{
  recordablesMap_.create();
}

nest::sinusoidal_gamma_generator::sinusoidal_gamma_generator( const sinusoidal_gamma_generator& n )
  : StimulatingDevice( n )
  , P_( n.P_ )
  , S_( n.S_ )
  , B_( n.B_, *this )
{
}

/* ----------------------------------------------------------------
 * Node initialization functions
 * ---------------------------------------------------------------- */

void
nest::sinusoidal_gamma_generator::init_state_()
{
<<<<<<< HEAD
  const sinusoidal_gamma_generator& pr = downcast< sinusoidal_gamma_generator >( proto );

  StimulatingDevice::init_state( pr );
  S_ = pr.S_;
=======
  device_.init_state();
>>>>>>> 15015fe9
}

void
nest::sinusoidal_gamma_generator::init_buffers_()
{
  StimulatingDevice::init_buffers();
  B_.logger_.reset();

  std::vector< double >( P_.num_trains_, kernel().simulation_manager.get_time().get_ms() ).swap( B_.t0_ms_ );
  std::vector< double >( P_.num_trains_, 0.0 ).swap( B_.Lambda_t0_ );
  B_.P_prev_ = P_;
}

// ----------------------------------------------------

inline double
nest::sinusoidal_gamma_generator::deltaLambda_( const Parameters_& p, double t_a, double t_b ) const
{
  if ( t_a == t_b )
  {
    return 0.0;
  }

  double deltaLambda = p.order_ * p.rate_ * ( t_b - t_a );
  if ( std::abs( p.amplitude_ ) > 0 && std::abs( p.om_ ) > 0 )
  {
    deltaLambda +=
      -p.order_ * p.amplitude_ / p.om_ * ( std::cos( p.om_ * t_b + p.phi_ ) - std::cos( p.om_ * t_a + p.phi_ ) );
  }
  return deltaLambda;
}

// ----------------------------------------------------

void
nest::sinusoidal_gamma_generator::calibrate()
{
  // ensures initialization in case mm connected after Simulate
  B_.logger_.init();
  StimulatingDevice::calibrate();

  V_.h_ = Time::get_resolution().get_ms();
  V_.rng_ = get_vp_specific_rng( get_thread() );

  const double t_ms = kernel().simulation_manager.get_time().get_ms();

  // if new connections were created during simulation break, resize accordingly
  // this is a no-op if no new connections were created
  B_.t0_ms_.resize( P_.num_trains_, t_ms );
  B_.Lambda_t0_.resize( P_.num_trains_, 0.0 );

  // compute Lambda up to current time and store
  // this is a no-op for any new connections
  for ( size_t i = 0; i < P_.num_trains_; ++i )
  {
    B_.Lambda_t0_[ i ] += deltaLambda_( B_.P_prev_, B_.t0_ms_[ i ], t_ms );
    B_.t0_ms_[ i ] = t_ms;
  }
  B_.P_prev_ = P_;
}

double
nest::sinusoidal_gamma_generator::hazard_( port tgt_idx ) const
{
  // Note: We compute Lambda for the entire interval since the last spike/
  //       parameter change each time for better accuracy.
  const double Lambda = B_.Lambda_t0_[ tgt_idx ] + deltaLambda_( P_, B_.t0_ms_[ tgt_idx ], V_.t_ms_ );
  return V_.h_ * P_.order_ * S_.rate_ * std::pow( Lambda, P_.order_ - 1 ) * std::exp( -Lambda )
    / gsl_sf_gamma_inc( P_.order_, Lambda );
}

void
nest::sinusoidal_gamma_generator::update( Time const& origin, const long from, const long to )
{
  assert( to >= 0 && ( delay ) from < kernel().connection_manager.get_min_delay() );
  assert( from < to );

  for ( long lag = from; lag < to; ++lag )
  {
    const Time t = Time( Time::step( origin.get_steps() + lag + 1 ) );
    V_.t_ms_ = t.get_ms();
    V_.t_steps_ = t.get_steps();

    S_.rate_ = P_.rate_ + P_.amplitude_ * std::sin( P_.om_ * V_.t_ms_ + P_.phi_ );

    // t_steps_-1 since t_steps is end of interval, while activity det by start
    if ( P_.num_trains_ > 0 and S_.rate_ > 0 and StimulatingDevice::is_active( Time::step( V_.t_steps_ - 1 ) ) )
    {
      if ( P_.individual_spike_trains_ )
      {
        DSSpikeEvent se;
        kernel().event_delivery_manager.send( *this, se, lag );
      }
      else
      {
        if ( V_.rng_->drand() < hazard_( 0 ) )
        {
          SpikeEvent se;
          kernel().event_delivery_manager.send( *this, se, lag );
          B_.t0_ms_[ 0 ] = V_.t_ms_;
          B_.Lambda_t0_[ 0 ] = 0;
        }
      }
    }
    B_.logger_.record_data( origin.get_steps() + lag );
  }
}

void
nest::sinusoidal_gamma_generator::event_hook( DSSpikeEvent& e )
{
  // get port number --- see #737
  const port tgt_idx = e.get_port();
  assert( 0 <= tgt_idx && static_cast< size_t >( tgt_idx ) < B_.t0_ms_.size() );

  if ( V_.rng_->drand() < hazard_( tgt_idx ) )
  {
    e.get_receiver().handle( e );
    B_.t0_ms_[ tgt_idx ] = V_.t_ms_;
    B_.Lambda_t0_[ tgt_idx ] = 0;
  }
}

void
nest::sinusoidal_gamma_generator::handle( DataLoggingRequest& e )
{
  B_.logger_.handle( e );
}

/* ----------------------------------------------------------------
 * Other functions
 * ---------------------------------------------------------------- */

void
nest::sinusoidal_gamma_generator::set_data_from_stimulating_backend( std::vector< double >& input_param )
{
  Parameters_ ptmp = P_; // temporary copy in case of errors

  // For the input backend
  if ( not input_param.empty() )
  {
    if ( input_param.size() != 6 )
    {
      throw BadParameterValue(
        "The size of the data for the sinusoidal_gamma_generator needs to 6 "
        "[frequency, phase, order, rate, amplitude, individual_spike_trains]." );
    }
    DictionaryDatum d = DictionaryDatum( new Dictionary );
    ( *d )[ names::frequency ] = DoubleDatum( input_param[ 0 ] );
    ( *d )[ names::phase ] = DoubleDatum( input_param[ 1 ] );
    ( *d )[ names::order ] = DoubleDatum( input_param[ 2 ] );
    ( *d )[ names::rate ] = DoubleDatum( input_param[ 3 ] );
    ( *d )[ names::amplitude ] = DoubleDatum( input_param[ 4 ] );
    ( *d )[ names::individual_spike_trains ] = BoolDatum( input_param[ 5 ] );
    ptmp.set( d, *this, this );
  }

  // if we get here, temporary contains consistent set of properties
  P_ = ptmp;
}
#endif // HAVE_GSL<|MERGE_RESOLUTION|>--- conflicted
+++ resolved
@@ -234,14 +234,7 @@
 void
 nest::sinusoidal_gamma_generator::init_state_()
 {
-<<<<<<< HEAD
-  const sinusoidal_gamma_generator& pr = downcast< sinusoidal_gamma_generator >( proto );
-
-  StimulatingDevice::init_state( pr );
-  S_ = pr.S_;
-=======
-  device_.init_state();
->>>>>>> 15015fe9
+  StimulatingDevice::init_state();
 }
 
 void

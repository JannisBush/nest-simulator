--- conflicted
+++ resolved
@@ -173,12 +173,7 @@
   const long_t to )
 {
   assert( to >= from );
-<<<<<<< HEAD
-  assert(
-    ( to - from ) <= kernel().connection_builder_manager.get_min_delay() );
-=======
   assert( ( to - from ) <= kernel().connection_manager.get_min_delay() );
->>>>>>> fdfed898
 
   if ( ( V_.start_center_idx_ == P_.pulse_times_.size()
          && B_.spiketimes_.empty() ) || ( !device_.is_active( T ) ) )

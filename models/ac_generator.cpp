--- conflicted
+++ resolved
@@ -163,14 +163,7 @@
 void
 nest::ac_generator::init_state_()
 {
-<<<<<<< HEAD
-  const ac_generator& pr = downcast< ac_generator >( proto );
-
-  StimulatingDevice::init_state( pr );
-  S_ = pr.S_;
-=======
-  device_.init_state();
->>>>>>> 15015fe9
+  StimulatingDevice::init_state();
 }
 
 void

/*
 *  quantal_stp_connection.h
 *
 *  This file is part of NEST.
 *
 *  Copyright (C) 2004 The NEST Initiative
 *
 *  NEST is free software: you can redistribute it and/or modify
 *  it under the terms of the GNU General Public License as published by
 *  the Free Software Foundation, either version 2 of the License, or
 *  (at your option) any later version.
 *
 *  NEST is distributed in the hope that it will be useful,
 *  but WITHOUT ANY WARRANTY; without even the implied warranty of
 *  MERCHANTABILITY or FITNESS FOR A PARTICULAR PURPOSE.  See the
 *  GNU General Public License for more details.
 *
 *  You should have received a copy of the GNU General Public License
 *  along with NEST.  If not, see <http://www.gnu.org/licenses/>.
 *
 */

#ifndef QUANTAL_STP_CONNECTION_H
#define QUANTAL_STP_CONNECTION_H

// Includes from librandom:
#include "binomial_randomdev.h"

// Includes from nestkernel:
#include "connection.h"

/* BeginDocumentation
  Name: quantal_stp_synapse - Probabilistic synapse model with short term
  plasticity.

  Description:

   This synapse model implements synaptic short-term depression and
   short-term facilitation according to the quantal release model
   described by Fuhrmann et al. [1] and Loebel et al. [2].

   Each presynaptic spike will stochastically activate a fraction of
   the available release sites.  This fraction is binomialy
   distributed and the release probability per site is governed by the
   Fuhrmann et al. (2002) model. The solution of the differential
   equations is taken from Maass and Markram 2002 [3].

   The connection weight is interpreted as the maximal weight that can
   be obtained if all n release sites are activated.

   Parameters:
     The following parameters can be set in the status dictionary:
     U          double - Maximal fraction of available resources [0,1],
                         default=0.5
     u          double - available fraction of resources [0,1], default=0.5
     p          double - probability that a vesicle is available, default = 1.0
     n          long   - total number of release sites, default = 1
     a          long   - number of available release sites, default = n
     tau_rec    double - time constant for depression in ms, default=800 ms
     tau_rec    double - time constant for facilitation in ms, default=0 (off)


  References:
   [1] Fuhrmann, G., Segev, I., Markram, H., & Tsodyks, M. V. (2002). Coding of
       temporal information by activity-dependent synapses. Journal of
       neurophysiology, 87(1), 140-8.
   [2] Loebel, A., Silberberg, G., Helbig, D., Markram, H., Tsodyks,
       M. V, & Richardson, M. J. E. (2009). Multiquantal release underlies
       the distribution of synaptic efficacies in the neocortex. Frontiers
       in computational neuroscience, 3(November), 27.
       doi:10.3389/neuro.10.027.2009
   [3] Maass, W., & Markram, H. (2002). Synapses as dynamic memory buffers.
       Neural networks, 15(2), 155-61.

  Transmits: SpikeEvent

  FirstVersion: December 2013
  Author: Marc-Oliver Gewaltig, based on tsodyks2_synapse
  SeeAlso: tsodyks2_synapse, synapsedict, stdp_synapse, static_synapse
*/


/**
 * Class representing a synapse with Tsodyks short term plasticity, based on the
 * iterative formula. A suitable Connector containing these connections can be
 * obtained from the template GenericConnector.
 */

namespace nest
{

template < typename targetidentifierT >
class Quantal_StpConnection : public Connection< targetidentifierT >
{
public:
  typedef CommonSynapseProperties CommonPropertiesType;
  typedef Connection< targetidentifierT > ConnectionBase;

  /**
   * Default Constructor.
   * Sets default values for all parameters. Needed by GenericConnectorModel.
   */
  Quantal_StpConnection();
  /**
   * Copy constructor to propagate common properties.
   */
  Quantal_StpConnection( const Quantal_StpConnection& );

  // Explicitly declare all methods inherited from the dependent base
  // ConnectionBase. This avoids explicit name prefixes in all places these
  // functions are used. Since ConnectionBase depends on the template parameter,
  // they are not automatically found in the base class.
  using ConnectionBase::get_delay_steps;
  using ConnectionBase::get_delay;
  using ConnectionBase::get_rport;
  using ConnectionBase::get_target;

  /**
   * Get all properties of this connection and put them into a dictionary.
   */
  void get_status( DictionaryDatum& d ) const;

  /**
   * Set default properties of this connection from the values given in
   * dictionary.
   */
  void set_status( const DictionaryDatum& d, ConnectorModel& cm );

  /**
   * Throws exception if n or a are given in syn_spec.
   */
  void check_synapse_params( const DictionaryDatum& d ) const;

  /**
   * Send an event to the receiver of this connection.
   * \param e The event to send
   * \param cp Common properties to all synapses (empty).
   */
  void send( Event& e, thread t, const CommonSynapseProperties& cp );

  class ConnTestDummyNode : public ConnTestDummyNodeBase
  {
  public:
    // Ensure proper overriding of overloaded virtual functions.
    // Return values from functions are ignored.
    using ConnTestDummyNodeBase::handles_test_event;
    port
    handles_test_event( SpikeEvent&, rport )
    {
      return invalid_port_;
    }
  };

  void
  check_connection( Node& s,
    Node& t,
    rport receptor_type,
    const CommonPropertiesType& )
  {
    ConnTestDummyNode dummy_target;
    ConnectionBase::check_connection_( dummy_target, s, t, receptor_type );
  }

  void
  set_weight( double w )
  {
    weight_ = w;
  }

private:
  double weight_;      //!< synaptic weight
  double U_;           //!< unit increment of a facilitating synapse (U)
  double u_;           //!< dynamic value of probability of release
  double tau_rec_;     //!< [ms] time constant for recovery from depression (D)
  double tau_fac_;     //!< [ms] time constant for facilitation (F)
  int n_;              //!< Number of release sites
  int a_;              //!< Number of available release sites
  double t_lastspike_; //!< Time point of last spike emitted
};


/**
 * Send an event to the receiver of this connection.
 * \param e The event to send
 * \param t The thread on which this connection is stored.
 * \param cp Common properties object, containing the quantal_stp parameters.
 */
template < typename targetidentifierT >
inline void
Quantal_StpConnection< targetidentifierT >::send( Event& e,
  thread t,
  const CommonSynapseProperties& )
{
<<<<<<< HEAD
  const int vp = get_target( t )->get_vp();
  const double t_spike = e.get_stamp().get_ms();
  const double h = t_spike - t_lastspike_;
=======
  const double h = e.get_stamp().get_ms() - t_lastspike;
>>>>>>> 68919000

  // Compute the decay factors, based on the time since the last spike.
  const double p_decay = std::exp( -h / tau_rec_ );
  const double u_decay =
    ( tau_fac_ < 1.0e-10 ) ? 0.0 : std::exp( -h / tau_fac_ );

  // Compute release probability
  u_ = U_ + u_ * ( 1. - U_ ) * u_decay; // Eq. 4 from [2]

  // Compute number of sites that recovered during the interval.
  for ( int depleted = n_ - a_; depleted > 0; --depleted )
  {
    if ( kernel().rng_manager.get_rng( t )->drand() < ( 1.0 - p_decay ) )
    {
      ++a_;
    }
  }

  // Compute number of released sites
  int n_release = 0;
  for ( int i = a_; i > 0; --i )
  {
    if ( kernel().rng_manager.get_rng( t )->drand() < u_ )
    {
      ++n_release;
    }
  }

  if ( n_release > 0 )
  {
    e.set_receiver( *get_target( t ) );
    e.set_weight( n_release * weight_ );
    e.set_delay( get_delay_steps() );
    e.set_rport( get_rport() );
    e();
    a_ -= n_release;
  }

  t_lastspike_ = t_spike;
}

} // namespace

#endif // QUANTAL_STP_CONNECTION_H<|MERGE_RESOLUTION|>--- conflicted
+++ resolved
@@ -191,13 +191,8 @@
   thread t,
   const CommonSynapseProperties& )
 {
-<<<<<<< HEAD
-  const int vp = get_target( t )->get_vp();
   const double t_spike = e.get_stamp().get_ms();
   const double h = t_spike - t_lastspike_;
-=======
-  const double h = e.get_stamp().get_ms() - t_lastspike;
->>>>>>> 68919000
 
   // Compute the decay factors, based on the time since the last spike.
   const double p_decay = std::exp( -h / tau_rec_ );

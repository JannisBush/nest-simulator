/*
 *  modelsmodule.cpp
 *
 *  This file is part of NEST.
 *
 *  Copyright (C) 2004 The NEST Initiative
 *
 *  NEST is free software: you can redistribute it and/or modify
 *  it under the terms of the GNU General Public License as published by
 *  the Free Software Foundation, either version 2 of the License, or
 *  (at your option) any later version.
 *
 *  NEST is distributed in the hope that it will be useful,
 *  but WITHOUT ANY WARRANTY; without even the implied warranty of
 *  MERCHANTABILITY or FITNESS FOR A PARTICULAR PURPOSE.  See the
 *  GNU General Public License for more details.
 *
 *  You should have received a copy of the GNU General Public License
 *  along with NEST.  If not, see <http://www.gnu.org/licenses/>.
 *
 */

/*
    This file is part of NEST.

    modelsmodule.cpp -- sets up the modeldict with all models included
    with the NEST distribution.

    Author(s):
    Marc-Oliver Gewaltig
    R"udiger Kupper
    Hans Ekkehard Plesser

    First Version: June 2006
*/

#include "modelsmodule.h"

// Includes from nestkernel
#include "genericmodel_impl.h"

// Generated includes:
#include "config.h"

// Neuron models
#include "aeif_cond_alpha.h"
#include "aeif_cond_alpha_multisynapse.h"
#include "aeif_cond_beta_multisynapse.h"
#include "aeif_cond_alpha_RK5.h"
#include "aeif_cond_exp.h"
#include "aeif_psc_alpha.h"
#include "aeif_psc_exp.h"
#include "amat2_psc_exp.h"
#include "ginzburg_neuron.h"
#include "hh_cond_exp_traub.h"
#include "hh_psc_alpha.h"
#include "hh_psc_alpha_gap.h"
#include "ht_neuron.h"
#include "iaf_chs_2007.h"
#include "iaf_chxk_2008.h"
#include "iaf_cond_alpha.h"
#include "iaf_cond_alpha_mc.h"
#include "iaf_cond_exp.h"
#include "iaf_cond_exp_sfa_rr.h"
#include "iaf_psc_alpha.h"
#include "iaf_psc_alpha_multisynapse.h"
#include "iaf_psc_delta.h"
#include "iaf_psc_exp.h"
#include "iaf_psc_exp_multisynapse.h"
#include "iaf_tum_2000.h"
#include "izhikevich.h"
#include "mat2_psc_exp.h"
#include "mcculloch_pitts_neuron.h"
#include "parrot_neuron.h"
#include "pp_pop_psc_delta.h"
#include "pp_psc_delta.h"
#include "gif_psc_exp.h"
#include "gif_psc_exp_multisynapse.h"
#include "gif_cond_exp.h"
#include "gif_cond_exp_multisynapse.h"

// Stimulation devices
#include "ac_generator.h"
#include "dc_generator.h"
#include "gamma_sup_generator.h"
#include "mip_generator.h"
#include "noise_generator.h"
#include "poisson_generator.h"
#include "ppd_sup_generator.h"
#include "pulsepacket_generator.h"
#include "sinusoidal_gamma_generator.h"
#include "sinusoidal_poisson_generator.h"
#include "spike_generator.h"
#include "step_current_generator.h"

// Recording devices
#include "correlation_detector.h"
#include "correlomatrix_detector.h"
#include "correlospinmatrix_detector.h"
#include "multimeter.h"
#include "spike_detector.h"
#include "spin_detector.h"
#include "weight_recorder.h"

#include "volume_transmitter.h"

// Prototypes for synapses
#include "common_synapse_properties.h"
#include "cont_delay_connection.h"
#include "cont_delay_connection_impl.h"
#include "gap_junction.h"
#include "ht_connection.h"
#include "quantal_stp_connection.h"
#include "quantal_stp_connection_impl.h"
#include "spike_dilutor.h"
#include "static_connection.h"
#include "static_connection_hom_w.h"
#include "stdp_connection.h"
#include "stdp_connection_facetshw_hom.h"
#include "stdp_connection_facetshw_hom_impl.h"
#include "stdp_connection_hom.h"
#include "stdp_triplet_connection.h"
#include "stdp_dopa_connection.h"
#include "stdp_pl_connection_hom.h"
#include "tsodyks2_connection.h"
#include "tsodyks_connection.h"
#include "tsodyks_connection_hom.h"
#include "vogels_sprekeler_connection.h"

// Includes from nestkernel:
#include "common_synapse_properties.h"
#include "connector_model_impl.h"
#include "genericmodel.h"
#include "kernel_manager.h"
#include "model.h"
#include "model_manager_impl.h"
#include "target_identifier.h"

#ifdef HAVE_MUSIC
#include "music_event_in_proxy.h"
#include "music_event_out_proxy.h"
#include "music_cont_in_proxy.h"
#include "music_message_in_proxy.h"
#endif

namespace nest
{
// At the time when ModelsModule is constructed, the SLI Interpreter
// must already be initialized. ModelsModule relies on the presence of
// the following SLI datastructures: Name, Dictionary
ModelsModule::ModelsModule()
{
}

ModelsModule::~ModelsModule()
{
}

const std::string
ModelsModule::name( void ) const
{
  return std::string(
    "NEST Standard Models Module" ); // Return name of the module
}

const std::string
ModelsModule::commandstring( void ) const
{
  // TODO: Move models-init.sli to sli_neuron....
  return std::string( "(models-init) run" );
}

//-------------------------------------------------------------------------------------

void
ModelsModule::init( SLIInterpreter* )
{
<<<<<<< HEAD
=======
  kernel().model_manager.register_node_model< iaf_neuron >( "iaf_neuron",
    /* private_model */ false,
    /* deprecation_info */ "NEST 3.0" );
>>>>>>> e813ef37
  kernel().model_manager.register_node_model< iaf_chs_2007 >( "iaf_chs_2007" );
  kernel().model_manager.register_node_model< iaf_psc_alpha >(
    "iaf_psc_alpha" );
  kernel().model_manager.register_node_model< iaf_psc_alpha_multisynapse >(
    "iaf_psc_alpha_multisynapse" );
  kernel().model_manager.register_node_model< iaf_psc_delta >(
    "iaf_psc_delta" );
  kernel().model_manager.register_node_model< iaf_psc_exp >( "iaf_psc_exp" );
  kernel().model_manager.register_node_model< iaf_psc_exp_multisynapse >(
    "iaf_psc_exp_multisynapse" );
  kernel().model_manager.register_node_model< iaf_tum_2000 >( "iaf_tum_2000" );
  kernel().model_manager.register_node_model< amat2_psc_exp >(
    "amat2_psc_exp" );
  kernel().model_manager.register_node_model< mat2_psc_exp >( "mat2_psc_exp" );
  kernel().model_manager.register_node_model< parrot_neuron >(
    "parrot_neuron" );
  kernel().model_manager.register_node_model< pp_psc_delta >( "pp_psc_delta" );
  kernel().model_manager.register_node_model< pp_pop_psc_delta >(
    "pp_pop_psc_delta" );
  kernel().model_manager.register_node_model< gif_psc_exp >( "gif_psc_exp" );
  kernel().model_manager.register_node_model< gif_psc_exp_multisynapse >(
    "gif_psc_exp_multisynapse" );

  kernel().model_manager.register_node_model< ac_generator >( "ac_generator" );
  kernel().model_manager.register_node_model< dc_generator >( "dc_generator" );
  kernel().model_manager.register_node_model< spike_generator >(
    "spike_generator" );
  kernel().model_manager.register_node_model< poisson_generator >(
    "poisson_generator" );
  kernel().model_manager.register_node_model< pulsepacket_generator >(
    "pulsepacket_generator" );
  kernel().model_manager.register_node_model< noise_generator >(
    "noise_generator" );
  kernel().model_manager.register_node_model< step_current_generator >(
    "step_current_generator" );
  kernel().model_manager.register_node_model< mip_generator >(
    "mip_generator" );
  kernel().model_manager.register_node_model< sinusoidal_poisson_generator >(
    "sinusoidal_poisson_generator" );
  kernel().model_manager.register_node_model< ppd_sup_generator >(
    "ppd_sup_generator" );
  kernel().model_manager.register_node_model< gamma_sup_generator >(
    "gamma_sup_generator" );
  kernel().model_manager.register_node_model< ginzburg_neuron >(
    "ginzburg_neuron" );
  kernel().model_manager.register_node_model< mcculloch_pitts_neuron >(
    "mcculloch_pitts_neuron" );
  kernel().model_manager.register_node_model< izhikevich >( "izhikevich" );
  kernel().model_manager.register_node_model< spike_dilutor >(
    "spike_dilutor" );

  kernel().model_manager.register_node_model< spike_detector >(
    "spike_detector" );
  kernel().model_manager.register_node_model< weight_recorder >(
    "weight_recorder" );
  kernel().model_manager.register_node_model< spin_detector >(
    "spin_detector" );
  kernel().model_manager.register_node_model< Multimeter >( "multimeter" );
  kernel().model_manager.register_node_model< correlation_detector >(
    "correlation_detector" );
  kernel().model_manager.register_node_model< correlomatrix_detector >(
    "correlomatrix_detector" );
  kernel().model_manager.register_node_model< correlospinmatrix_detector >(
    "correlospinmatrix_detector" );
  kernel().model_manager.register_node_model< volume_transmitter >(
    "volume_transmitter" );

  // Create voltmeter as a multimeter pre-configured to record V_m.
  /*BeginDocumentation
  Name: voltmeter - Device to record membrane potential from neurons.
  Synopsis: voltmeter Create

  Description:
  A voltmeter records the membrane potential (V_m) of connected nodes
  to memory, file or stdout.

  By default, voltmeters record values once per ms. Set the parameter
  /interval to change this. The recording interval cannot be smaller
  than the resolution.

  Results are returned in the /events entry of the status dictionary,
  which contains membrane potential as vector /V_m and pertaining
  times as vector /times and node GIDs as /senders, if /withtime and
  /withgid are set, respectively.

  Accumulator mode:
  Voltmeter can operate in accumulator mode. In this case, values for all
  recorded variables are added across all recorded nodes (but kept separate in
  time). This can be useful to record average membrane potential in a
  population.

  To activate accumulator mode, either set /to_accumulator to true, or set
  /record_to [ /accumulator ].  In accumulator mode, you cannot record to file,
  to memory, to screen, with GID or with weight. You must activate accumulator
  mode before simulating. Accumulator data is never written to file. You must
  extract it from the device using GetStatus.

  Remarks:
   - The voltmeter model is implemented as a multimeter preconfigured to
     record /V_m.
   - The set of variables to record and the recording interval must be set
     BEFORE the voltmeter is connected to any node, and cannot be changed
     afterwards.
   - A voltmeter cannot be frozen.
   - If you record with voltmeter in accumulator mode and some of the nodes
     you record from are frozen and others are not, data will only be collected
     from the unfrozen nodes. Most likely, this will lead to confusing results,
     so you should not use voltmeter with frozen nodes.

  Parameters:
       The following parameter can be set in the status dictionary:
       interval     double - Recording interval in ms

  Examples:
  SLI ] /iaf_cond_alpha Create /n Set
  SLI ] /voltmeter Create /vm Set
  SLI ] vm << /interval 0.5 >> SetStatus
  SLI ] vm n Connect
  SLI ] 10 Simulate
  SLI ] vm /events get info
  --------------------------------------------------
  Name                     Type                Value
  --------------------------------------------------
  senders                  intvectortype       <intvectortype>
  times                    doublevectortype    <doublevectortype>
  V_m                      doublevectortype    <doublevectortype>
  --------------------------------------------------
  Total number of entries: 3


  Sends: DataLoggingRequest

  SeeAlso: Device, RecordingDevice, multimeter
  */
  DictionaryDatum vmdict = DictionaryDatum( new Dictionary );
  ArrayDatum ad;
  ad.push_back( LiteralDatum( names::V_m.toString() ) );
  ( *vmdict )[ names::record_from ] = ad;
  const Name name = "voltmeter";
  kernel().model_manager.register_preconf_node_model< Multimeter >(
    name, vmdict, false );

#ifdef HAVE_GSL
  kernel().model_manager.register_node_model< iaf_chxk_2008 >(
    "iaf_chxk_2008" );
  kernel().model_manager.register_node_model< iaf_cond_alpha >(
    "iaf_cond_alpha" );
  kernel().model_manager.register_node_model< iaf_cond_exp >( "iaf_cond_exp" );
  kernel().model_manager.register_node_model< iaf_cond_exp_sfa_rr >(
    "iaf_cond_exp_sfa_rr" );
  kernel().model_manager.register_node_model< iaf_cond_alpha_mc >(
    "iaf_cond_alpha_mc" );
  kernel().model_manager.register_node_model< hh_psc_alpha >( "hh_psc_alpha" );
  kernel().model_manager.register_node_model< hh_psc_alpha_gap >(
    "hh_psc_alpha_gap" );
  kernel().model_manager.register_node_model< hh_cond_exp_traub >(
    "hh_cond_exp_traub" );
  kernel().model_manager.register_node_model< sinusoidal_gamma_generator >(
    "sinusoidal_gamma_generator" );
  kernel().model_manager.register_node_model< gif_cond_exp >( "gif_cond_exp" );
  kernel().model_manager.register_node_model< gif_cond_exp_multisynapse >(
    "gif_cond_exp_multisynapse" );

  kernel().model_manager.register_node_model< aeif_cond_alpha >(
    "aeif_cond_alpha" );
  kernel().model_manager.register_node_model< aeif_cond_exp >(
    "aeif_cond_exp" );
  kernel().model_manager.register_node_model< aeif_psc_alpha >(
    "aeif_psc_alpha" );
  kernel().model_manager.register_node_model< aeif_psc_exp >( "aeif_psc_exp" );
  kernel().model_manager.register_node_model< ht_neuron >( "ht_neuron" );
  kernel().model_manager.register_node_model< aeif_cond_beta_multisynapse >(
    "aeif_cond_beta_multisynapse" );
  kernel().model_manager.register_node_model< aeif_cond_alpha_multisynapse >(
    "aeif_cond_alpha_multisynapse" );
#endif

  // This version of the AdEx model does not depend on GSL.
  kernel().model_manager.register_node_model< aeif_cond_alpha_RK5 >(
    "aeif_cond_alpha_RK5",
    /*private_model*/ false,
    /*deprecation_info*/ "NEST 3.0" );

#ifdef HAVE_MUSIC
  //// proxies for inter-application communication using MUSIC
  kernel().model_manager.register_node_model< music_event_in_proxy >(
    "music_event_in_proxy" );
  kernel().model_manager.register_node_model< music_event_out_proxy >(
    "music_event_out_proxy" );
  kernel().model_manager.register_node_model< music_cont_in_proxy >(
    "music_cont_in_proxy" );
  kernel().model_manager.register_node_model< music_message_in_proxy >(
    "music_message_in_proxy" );
#endif

  // register synapses

  /* BeginDocumentation
     Name: static_synapse_hpc - Variant of static_synapse with low memory
     consumption.

     Description:
     hpc synapses store the target neuron in form of a 2 Byte index instead of
     an 8 Byte pointer. This limits the number of thread local neurons to
     65,536. No support for different receptor types. Otherwise identical to
     static_synapse.

     SeeAlso: synapsedict, static_synapse
  */
  kernel()
    .model_manager
    .register_connection_model< StaticConnection< TargetIdentifierPtrRport > >(
      "static_synapse" );
  kernel()
    .model_manager
    .register_connection_model< StaticConnection< TargetIdentifierIndex > >(
      "static_synapse_hpc" );


  /* BeginDocumentation
     Name: static_synapse_hom_w_hpc - Variant of static_synapse_hom_w with low
     memory consumption.
     SeeAlso: synapsedict, static_synapse_hom_w, static_synapse_hpc
  */
  kernel()
    .model_manager
    .register_connection_model< StaticConnectionHomW< TargetIdentifierPtrRport > >(
      "static_synapse_hom_w" );
  kernel()
    .model_manager
    .register_connection_model< StaticConnectionHomW< TargetIdentifierIndex > >(
      "static_synapse_hom_w_hpc" );

  /* BeginDocumentation
     Name: gap_junction - Connection model for gap junctions.
     SeeAlso: synapsedict
  */
  kernel()
    .model_manager
    .register_secondary_connection_model< GapJunction< TargetIdentifierPtrRport > >(
      "gap_junction", /*has_delay=*/false, /*requires_symmetric=*/true );


  /* BeginDocumentation
     Name: stdp_synapse_hpc - Variant of stdp_synapse with low memory
     consumption.
     SeeAlso: synapsedict, stdp_synapse, static_synapse_hpc
  */
  kernel()
    .model_manager
    .register_connection_model< STDPConnection< TargetIdentifierPtrRport > >(
      "stdp_synapse" );
  kernel()
    .model_manager
    .register_connection_model< STDPConnection< TargetIdentifierIndex > >(
      "stdp_synapse_hpc" );


  /* BeginDocumentation
     Name: stdp_pl_synapse_hom_hpc - Variant of stdp_pl_synapse_hom with low
     memory consumption.
     SeeAlso: synapsedict, stdp_pl_synapse_hom, static_synapse_hpc
  */
  kernel()
    .model_manager
    .register_connection_model< STDPPLConnectionHom< TargetIdentifierPtrRport > >(
      "stdp_pl_synapse_hom" );
  kernel()
    .model_manager
    .register_connection_model< STDPPLConnectionHom< TargetIdentifierIndex > >(
      "stdp_pl_synapse_hom_hpc" );


  /* BeginDocumentation
     Name: stdp_triplet_synapse_hpc - Variant of stdp_triplet_synapse with low
     memory consumption.
     SeeAlso: synapsedict, stdp_synapse, static_synapse_hpc
  */
  kernel()
    .model_manager
    .register_connection_model< STDPTripletConnection< TargetIdentifierPtrRport > >(
      "stdp_triplet_synapse" );
  kernel()
    .model_manager
    .register_connection_model< STDPTripletConnection< TargetIdentifierIndex > >(
      "stdp_triplet_synapse_hpc" );


  /* BeginDocumentation
     Name: quantal_stp_synapse_hpc - Variant of quantal_stp_synapse with low
     memory consumption.
     SeeAlso: synapsedict, quantal_stp_synapse, static_synapse_hpc
  */
  kernel()
    .model_manager
    .register_connection_model< Quantal_StpConnection< TargetIdentifierPtrRport > >(
      "quantal_stp_synapse" );
  kernel()
    .model_manager
    .register_connection_model< Quantal_StpConnection< TargetIdentifierIndex > >(
      "quantal_stp_synapse_hpc" );


  /* BeginDocumentation
     Name: stdp_synapse_hom_hpc - Variant of quantal_stp_synapse with low memory
     consumption.
     SeeAlso: synapsedict, stdp_synapse_hom, static_synapse_hpc
  */
  kernel()
    .model_manager
    .register_connection_model< STDPConnectionHom< TargetIdentifierPtrRport > >(
      "stdp_synapse_hom" );
  kernel()
    .model_manager
    .register_connection_model< STDPConnectionHom< TargetIdentifierIndex > >(
      "stdp_synapse_hom_hpc" );


  /* BeginDocumentation
     Name: stdp_facetshw_synapse_hom_hpc - Variant of stdp_facetshw_synapse_hom
     with low memory consumption.
     SeeAlso: synapsedict, stdp_facetshw_synapse_hom, static_synapse_hpc
  */
  kernel()
    .model_manager
    .register_connection_model< STDPFACETSHWConnectionHom< TargetIdentifierPtrRport > >(
      "stdp_facetshw_synapse_hom" );
  kernel()
    .model_manager
    .register_connection_model< STDPFACETSHWConnectionHom< TargetIdentifierIndex > >(
      "stdp_facetshw_synapse_hom_hpc" );


  /* BeginDocumentation
     Name: cont_delay_synapse_hpc - Variant of cont_delay_synapse with low
     memory consumption.
     SeeAlso: synapsedict, cont_delay_synapse, static_synapse_hpc
  */
  kernel()
    .model_manager
    .register_connection_model< ContDelayConnection< TargetIdentifierPtrRport > >(
      "cont_delay_synapse" );
  kernel()
    .model_manager
    .register_connection_model< ContDelayConnection< TargetIdentifierIndex > >(
      "cont_delay_synapse_hpc" );


  /* BeginDocumentation
     Name: tsodyks_synapse_hpc - Variant of tsodyks_synapse with low memory
     consumption.
     SeeAlso: synapsedict, tsodyks_synapse, static_synapse_hpc
  */
  kernel()
    .model_manager
    .register_connection_model< TsodyksConnection< TargetIdentifierPtrRport > >(
      "tsodyks_synapse" );
  kernel()
    .model_manager
    .register_connection_model< TsodyksConnection< TargetIdentifierIndex > >(
      "tsodyks_synapse_hpc" );


  /* BeginDocumentation
     Name: tsodyks_synapse_hom_hpc - Variant of tsodyks_synapse_hom with low
     memory consumption.
     SeeAlso: synapsedict, tsodyks_synapse_hom, static_synapse_hpc
  */
  kernel()
    .model_manager
    .register_connection_model< TsodyksConnectionHom< TargetIdentifierPtrRport > >(
      "tsodyks_synapse_hom" );
  kernel()
    .model_manager
    .register_connection_model< TsodyksConnectionHom< TargetIdentifierIndex > >(
      "tsodyks_synapse_hom_hpc" );


  /* BeginDocumentation
     Name: tsodyks2_synapse_hpc - Variant of tsodyks2_synapse with low memory
     consumption.
     SeeAlso: synapsedict, tsodyks2_synapse, static_synapse_hpc
  */
  kernel()
    .model_manager
    .register_connection_model< Tsodyks2Connection< TargetIdentifierPtrRport > >(
      "tsodyks2_synapse" );
  kernel()
    .model_manager
    .register_connection_model< Tsodyks2Connection< TargetIdentifierIndex > >(
      "tsodyks2_synapse_hpc" );


  /* BeginDocumentation
     Name: ht_synapse_hpc - Variant of ht_synapse with low memory consumption.
     SeeAlso: synapsedict, ht_synapse, static_synapse_hpc
  */
  kernel()
    .model_manager
    .register_connection_model< HTConnection< TargetIdentifierPtrRport > >(
      "ht_synapse" );
  kernel()
    .model_manager
    .register_connection_model< HTConnection< TargetIdentifierIndex > >(
      "ht_synapse_hpc" );


  /* BeginDocumentation
     Name: stdp_dopamine_synapse_hpc - Variant of stdp_dopamine_synapse with low
     memory consumption.
     SeeAlso: synapsedict, stdp_dopamine_synapse, static_synapse_hpc
  */
  kernel()
    .model_manager
    .register_connection_model< STDPDopaConnection< TargetIdentifierPtrRport > >(
      "stdp_dopamine_synapse" );
  kernel()
    .model_manager
    .register_connection_model< STDPDopaConnection< TargetIdentifierIndex > >(
      "stdp_dopamine_synapse_hpc" );

  /* BeginDocumentation
     Name: vogels_sprekeler_synapse_hpc - Variant of vogels_sprekeler_synapse
     with low memory
     consumption.
     SeeAlso: synapsedict, vogels_sprekeler_synapse
  */
  kernel()
    .model_manager
    .register_connection_model< VogelsSprekelerConnection< TargetIdentifierPtrRport > >(
      "vogels_sprekeler_synapse" );
  kernel()
    .model_manager
    .register_connection_model< VogelsSprekelerConnection< TargetIdentifierIndex > >(
      "vogels_sprekeler_synapse_hpc" );
}

} // namespace nest<|MERGE_RESOLUTION|>--- conflicted
+++ resolved
@@ -175,12 +175,6 @@
 void
 ModelsModule::init( SLIInterpreter* )
 {
-<<<<<<< HEAD
-=======
-  kernel().model_manager.register_node_model< iaf_neuron >( "iaf_neuron",
-    /* private_model */ false,
-    /* deprecation_info */ "NEST 3.0" );
->>>>>>> e813ef37
   kernel().model_manager.register_node_model< iaf_chs_2007 >( "iaf_chs_2007" );
   kernel().model_manager.register_node_model< iaf_psc_alpha >(
     "iaf_psc_alpha" );

/*
 *  modelsmodule.cpp
 *
 *  This file is part of NEST.
 *
 *  Copyright (C) 2004 The NEST Initiative
 *
 *  NEST is free software: you can redistribute it and/or modify
 *  it under the terms of the GNU General Public License as published by
 *  the Free Software Foundation, either version 2 of the License, or
 *  (at your option) any later version.
 *
 *  NEST is distributed in the hope that it will be useful,
 *  but WITHOUT ANY WARRANTY; without even the implied warranty of
 *  MERCHANTABILITY or FITNESS FOR A PARTICULAR PURPOSE.  See the
 *  GNU General Public License for more details.
 *
 *  You should have received a copy of the GNU General Public License
 *  along with NEST.  If not, see <http://www.gnu.org/licenses/>.
 *
 */

/*
    This file is part of NEST.

    modelsmodule.cpp -- sets up the modeldict with all models included
    with the NEST distribution.

    Author(s):
    Marc-Oliver Gewaltig
    R"udiger Kupper
    Hans Ekkehard Plesser

    First Version: June 2006
*/

#include "modelsmodule.h"

// Generated includes:
#include "config.h"

// Neuron models
#include "aeif_cond_alpha.h"
#include "aeif_cond_alpha_multisynapse.h"
#include "aeif_cond_alpha_RK5.h"
#include "aeif_cond_exp.h"
#include "amat2_psc_exp.h"
#include "ginzburg_neuron.h"
#include "hh_cond_exp_traub.h"
#include "hh_psc_alpha.h"
#include "hh_psc_alpha_gap.h"
#include "ht_neuron.h"
#include "iaf_chs_2007.h"
#include "iaf_chxk_2008.h"
#include "iaf_cond_alpha.h"
#include "iaf_cond_alpha_mc.h"
#include "iaf_cond_exp.h"
#include "iaf_cond_exp_sfa_rr.h"
#include "iaf_neuron.h"
#include "iaf_psc_alpha.h"
#include "iaf_psc_alpha_multisynapse.h"
#include "iaf_psc_delta.h"
#include "iaf_psc_exp.h"
#include "iaf_psc_exp_multisynapse.h"
#include "iaf_tum_2000.h"
#include "izhikevich.h"
#include "mat2_psc_exp.h"
#include "mcculloch_pitts_neuron.h"
#include "parrot_neuron.h"
#include "pp_pop_psc_delta.h"
#include "pp_psc_delta.h"

// Stimulation devices
#include "ac_generator.h"
#include "dc_generator.h"
#include "gamma_sup_generator.h"
#include "mip_generator.h"
#include "noise_generator.h"
#include "poisson_generator.h"
#include "ppd_sup_generator.h"
#include "pulsepacket_generator.h"
#include "sinusoidal_gamma_generator.h"
#include "sinusoidal_poisson_generator.h"
#include "spike_generator.h"
#include "step_current_generator.h"

// Recording devices
#include "correlation_detector.h"
#include "correlomatrix_detector.h"
#include "correlospinmatrix_detector.h"
#include "multimeter.h"
#include "spike_detector.h"
#include "spin_detector.h"

#include "volume_transmitter.h"

// Prototypes for synapses
#include "common_synapse_properties.h"
#include "cont_delay_connection.h"
#include "cont_delay_connection_impl.h"
#include "gap_junction.h"
#include "ht_connection.h"
#include "quantal_stp_connection.h"
#include "quantal_stp_connection_impl.h"
#include "spike_dilutor.h"
#include "static_connection.h"
#include "static_connection_hom_w.h"
#include "stdp_connection.h"
#include "stdp_connection_facetshw_hom.h"
#include "stdp_connection_facetshw_hom_impl.h"
#include "stdp_connection_hom.h"
#include "stdp_triplet_connection.h"
#include "stdp_dopa_connection.h"
#include "stdp_pl_connection_hom.h"
#include "vogels_sprekeler_connection.h"
#include "tsodyks2_connection.h"
#include "tsodyks_connection.h"
#include "tsodyks_connection_hom.h"

// Includes from nestkernel:
#include "common_synapse_properties.h"
#include "connector_model_impl.h"
#include "genericmodel.h"
#include "kernel_manager.h"
#include "model.h"
#include "model_manager_impl.h"
#include "target_identifier.h"

#ifdef HAVE_MUSIC
#include "music_event_in_proxy.h"
#include "music_event_out_proxy.h"
#include "music_cont_in_proxy.h"
#include "music_message_in_proxy.h"
#endif

namespace nest
{
// At the time when ModelsModule is constructed, the SLI Interpreter
// must already be initialized. ModelsModule relies on the presence of
// the following SLI datastructures: Name, Dictionary
ModelsModule::ModelsModule()
{
}

ModelsModule::~ModelsModule()
{
}

const std::string
ModelsModule::name( void ) const
{
  return std::string(
    "NEST Standard Models Module" ); // Return name of the module
}

const std::string
ModelsModule::commandstring( void ) const
{
  // TODO: Move models-init.sli to sli_neuron....
  return std::string( "(models-init) run" );
}

//-------------------------------------------------------------------------------------

void
ModelsModule::init( SLIInterpreter* )
{
  kernel().model_manager.register_node_model< iaf_neuron >( "iaf_neuron" );
  kernel().model_manager.register_node_model< iaf_chs_2007 >( "iaf_chs_2007" );
  kernel().model_manager.register_node_model< iaf_psc_alpha >(
    "iaf_psc_alpha" );
  kernel().model_manager.register_node_model< iaf_psc_alpha_multisynapse >(
    "iaf_psc_alpha_multisynapse" );
  kernel().model_manager.register_node_model< iaf_psc_delta >(
    "iaf_psc_delta" );
  kernel().model_manager.register_node_model< iaf_psc_exp >( "iaf_psc_exp" );
  kernel().model_manager.register_node_model< iaf_psc_exp_multisynapse >(
    "iaf_psc_exp_multisynapse" );
  kernel().model_manager.register_node_model< iaf_tum_2000 >( "iaf_tum_2000" );
  kernel().model_manager.register_node_model< amat2_psc_exp >(
    "amat2_psc_exp" );
  kernel().model_manager.register_node_model< mat2_psc_exp >( "mat2_psc_exp" );
  kernel().model_manager.register_node_model< parrot_neuron >(
    "parrot_neuron" );
  kernel().model_manager.register_node_model< pp_psc_delta >( "pp_psc_delta" );
  kernel().model_manager.register_node_model< pp_pop_psc_delta >(
    "pp_pop_psc_delta" );

  kernel().model_manager.register_node_model< ac_generator >( "ac_generator" );
  kernel().model_manager.register_node_model< dc_generator >( "dc_generator" );
  kernel().model_manager.register_node_model< spike_generator >(
    "spike_generator" );
  kernel().model_manager.register_node_model< poisson_generator >(
    "poisson_generator" );
  kernel().model_manager.register_node_model< pulsepacket_generator >(
    "pulsepacket_generator" );
  kernel().model_manager.register_node_model< noise_generator >(
    "noise_generator" );
  kernel().model_manager.register_node_model< step_current_generator >(
    "step_current_generator" );
  kernel().model_manager.register_node_model< mip_generator >(
    "mip_generator" );
  kernel().model_manager.register_node_model< sinusoidal_poisson_generator >(
    "sinusoidal_poisson_generator" );
  kernel().model_manager.register_node_model< ppd_sup_generator >(
    "ppd_sup_generator" );
  kernel().model_manager.register_node_model< gamma_sup_generator >(
    "gamma_sup_generator" );
  kernel().model_manager.register_node_model< ginzburg_neuron >(
    "ginzburg_neuron" );
  kernel().model_manager.register_node_model< mcculloch_pitts_neuron >(
    "mcculloch_pitts_neuron" );
  kernel().model_manager.register_node_model< izhikevich >( "izhikevich" );
  kernel().model_manager.register_node_model< spike_dilutor >(
    "spike_dilutor" );

  kernel().model_manager.register_node_model< spike_detector >(
    "spike_detector" );
  kernel().model_manager.register_node_model< spin_detector >(
    "spin_detector" );
  kernel().model_manager.register_node_model< Multimeter >( "multimeter" );
  kernel().model_manager.register_node_model< correlation_detector >(
    "correlation_detector" );
  kernel().model_manager.register_node_model< correlomatrix_detector >(
    "correlomatrix_detector" );
  kernel().model_manager.register_node_model< correlospinmatrix_detector >(
    "correlospinmatrix_detector" );
  kernel().model_manager.register_node_model< volume_transmitter >(
    "volume_transmitter" );

  // Create voltmeter as a multimeter pre-configured to record V_m.
  /*BeginDocumentation
  Name: voltmeter - Device to record membrane potential from neurons.
  Synopsis: voltmeter Create

  Description:
  A voltmeter records the membrane potential (V_m) of connected nodes
  to memory, file or stdout.

  By default, voltmeters record values once per ms. Set the parameter
  /interval to change this. The recording interval cannot be smaller
  than the resolution.

  Results are returned in the /events entry of the status dictionary,
  which contains membrane potential as vector /V_m and pertaining
  times as vector /times and node GIDs as /senders, if /withtime and
  /withgid are set, respectively.

  Accumulator mode:
  Voltmeter can operate in accumulator mode. In this case, values for all
  recorded variables are added across all recorded nodes (but kept separate in
  time). This can be useful to record average membrane potential in a
  population.

  To activate accumulator mode, either set /to_accumulator to true, or set
  /record_to [ /accumulator ].  In accumulator mode, you cannot record to file,
  to memory, to screen, with GID or with weight. You must activate accumulator
  mode before simulating. Accumulator data is never written to file. You must
  extract it from the device using GetStatus.

  Remarks:
   - The voltmeter model is implemented as a multimeter preconfigured to
     record /V_m.
   - The set of variables to record and the recording interval must be set
     BEFORE the voltmeter is connected to any node, and cannot be changed
     afterwards.
   - A voltmeter cannot be frozen.
   - If you record with voltmeter in accumulator mode and some of the nodes
     you record from are frozen and others are not, data will only be collected
     from the unfrozen nodes. Most likely, this will lead to confusing results,
     so you should not use voltmeter with frozen nodes.

  Parameters:
       The following parameter can be set in the status dictionary:
       interval     double - Recording interval in ms

  Examples:
  SLI ] /iaf_cond_alpha Create /n Set
  SLI ] /voltmeter Create /vm Set
  SLI ] vm << /interval 0.5 >> SetStatus
  SLI ] vm n Connect
  SLI ] 10 Simulate
  SLI ] vm /events get info
  --------------------------------------------------
  Name                     Type                Value
  --------------------------------------------------
  senders                  intvectortype       <intvectortype>
  times                    doublevectortype    <doublevectortype>
  V_m                      doublevectortype    <doublevectortype>
  --------------------------------------------------
  Total number of entries: 3


  Sends: DataLoggingRequest

  SeeAlso: Device, RecordingDevice, multimeter
  */
  DictionaryDatum vmdict = DictionaryDatum( new Dictionary );
  ArrayDatum ad;
  ad.push_back( LiteralDatum( names::V_m.toString() ) );
  ( *vmdict )[ names::record_from ] = ad;
  const Name name = "voltmeter";
  kernel().model_manager.register_preconf_node_model< Multimeter >(
    name, vmdict, false );

#ifdef HAVE_GSL
  kernel().model_manager.register_node_model< iaf_chxk_2008 >(
    "iaf_chxk_2008" );
  kernel().model_manager.register_node_model< iaf_cond_alpha >(
    "iaf_cond_alpha" );
  kernel().model_manager.register_node_model< iaf_cond_exp >( "iaf_cond_exp" );
  kernel().model_manager.register_node_model< iaf_cond_exp_sfa_rr >(
    "iaf_cond_exp_sfa_rr" );
  kernel().model_manager.register_node_model< iaf_cond_alpha_mc >(
    "iaf_cond_alpha_mc" );
  kernel().model_manager.register_node_model< hh_psc_alpha >( "hh_psc_alpha" );
  kernel().model_manager.register_node_model< hh_psc_alpha_gap >(
    "hh_psc_alpha_gap" );
  kernel().model_manager.register_node_model< hh_cond_exp_traub >(
    "hh_cond_exp_traub" );
  kernel().model_manager.register_node_model< sinusoidal_gamma_generator >(
    "sinusoidal_gamma_generator" );
#endif

#ifdef HAVE_GSL
  kernel().model_manager.register_node_model< aeif_cond_alpha >(
    "aeif_cond_alpha" );
  kernel().model_manager.register_node_model< aeif_cond_exp >(
    "aeif_cond_exp" );
  kernel().model_manager.register_node_model< ht_neuron >( "ht_neuron" );
#endif
  // This version of the AdEx model does not depend on GSL.
  kernel().model_manager.register_node_model< aeif_cond_alpha_RK5 >(
    "aeif_cond_alpha_RK5" );
  kernel().model_manager.register_node_model< aeif_cond_alpha_multisynapse >(
    "aeif_cond_alpha_multisynapse" );

#ifdef HAVE_MUSIC
  //// proxies for inter-application communication using MUSIC
  kernel().model_manager.register_node_model< music_event_in_proxy >(
    "music_event_in_proxy" );
  kernel().model_manager.register_node_model< music_event_out_proxy >(
    "music_event_out_proxy" );
  kernel().model_manager.register_node_model< music_cont_in_proxy >(
    "music_cont_in_proxy" );
  kernel().model_manager.register_node_model< music_message_in_proxy >(
    "music_message_in_proxy" );
#endif

  // register synapses

  /* BeginDocumentation
     Name: static_synapse_hpc - Variant of static_synapse with low memory
     consumption.

     Description:
     hpc synapses store the target neuron in form of a 2 Byte index instead of
     an 8 Byte pointer. This limits the number of thread local neurons to
     65,536. No support for different receptor types. Otherwise identical to
     static_synapse.

     SeeAlso: synapsedict, static_synapse
  */
  kernel()
    .model_manager
    .register_connection_model< StaticConnection< TargetIdentifierPtrRport > >(
      "static_synapse" );
  kernel()
    .model_manager
    .register_connection_model< StaticConnection< TargetIdentifierIndex > >(
      "static_synapse_hpc" );


  /* BeginDocumentation
     Name: static_synapse_hom_w_hpc - Variant of static_synapse_hom_w with low
     memory consumption.
     SeeAlso: synapsedict, static_synapse_hom_w, static_synapse_hpc
  */
  kernel()
    .model_manager
    .register_connection_model< StaticConnectionHomW< TargetIdentifierPtrRport > >(
      "static_synapse_hom_w" );
  kernel()
    .model_manager
    .register_connection_model< StaticConnectionHomW< TargetIdentifierIndex > >(
      "static_synapse_hom_w_hpc" );

  /* BeginDocumentation
     Name: gap_junction - Connection model for gap junctions.
     SeeAlso: synapsedict
  */
  kernel()
    .model_manager
    .register_secondary_connection_model< GapJunction< TargetIdentifierPtrRport > >(
      "gap_junction", false );


  /* BeginDocumentation
     Name: stdp_synapse_hpc - Variant of stdp_synapse with low memory
     consumption.
     SeeAlso: synapsedict, stdp_synapse, static_synapse_hpc
  */
  kernel()
    .model_manager
    .register_connection_model< STDPConnection< TargetIdentifierPtrRport > >(
      "stdp_synapse" );
  kernel()
    .model_manager
    .register_connection_model< STDPConnection< TargetIdentifierIndex > >(
      "stdp_synapse_hpc" );


  /* BeginDocumentation
     Name: stdp_pl_synapse_hom_hpc - Variant of stdp_pl_synapse_hom with low
     memory consumption.
     SeeAlso: synapsedict, stdp_pl_synapse_hom, static_synapse_hpc
  */
  kernel()
    .model_manager
    .register_connection_model< STDPPLConnectionHom< TargetIdentifierPtrRport > >(
      "stdp_pl_synapse_hom" );
  kernel()
    .model_manager
    .register_connection_model< STDPPLConnectionHom< TargetIdentifierIndex > >(
      "stdp_pl_synapse_hom_hpc" );


  /* BeginDocumentation
     Name: stdp_triplet_synapse_hpc - Variant of stdp_triplet_synapse with low
     memory consumption.
     SeeAlso: synapsedict, stdp_synapse, static_synapse_hpc
  */
  kernel()
    .model_manager
    .register_connection_model< STDPTripletConnection< TargetIdentifierPtrRport > >(
      "stdp_triplet_synapse" );
  kernel()
    .model_manager
    .register_connection_model< STDPTripletConnection< TargetIdentifierIndex > >(
      "stdp_triplet_synapse_hpc" );


  /* BeginDocumentation
     Name: quantal_stp_synapse_hpc - Variant of quantal_stp_synapse with low
     memory consumption.
     SeeAlso: synapsedict, quantal_stp_synapse, static_synapse_hpc
  */
  kernel()
    .model_manager
    .register_connection_model< Quantal_StpConnection< TargetIdentifierPtrRport > >(
      "quantal_stp_synapse" );
  kernel()
    .model_manager
    .register_connection_model< Quantal_StpConnection< TargetIdentifierIndex > >(
      "quantal_stp_synapse_hpc" );


  /* BeginDocumentation
     Name: stdp_synapse_hom_hpc - Variant of quantal_stp_synapse with low memory
     consumption.
     SeeAlso: synapsedict, stdp_synapse_hom, static_synapse_hpc
  */
  kernel()
    .model_manager
    .register_connection_model< STDPConnectionHom< TargetIdentifierPtrRport > >(
      "stdp_synapse_hom" );
  kernel()
    .model_manager
    .register_connection_model< STDPConnectionHom< TargetIdentifierIndex > >(
      "stdp_synapse_hom_hpc" );


  /* BeginDocumentation
     Name: stdp_facetshw_synapse_hom_hpc - Variant of stdp_facetshw_synapse_hom
     with low memory consumption.
     SeeAlso: synapsedict, stdp_facetshw_synapse_hom, static_synapse_hpc
  */
  kernel()
    .model_manager
    .register_connection_model< STDPFACETSHWConnectionHom< TargetIdentifierPtrRport > >(
      "stdp_facetshw_synapse_hom" );
  kernel()
    .model_manager
    .register_connection_model< STDPFACETSHWConnectionHom< TargetIdentifierIndex > >(
      "stdp_facetshw_synapse_hom_hpc" );


  /* BeginDocumentation
     Name: cont_delay_synapse_hpc - Variant of cont_delay_synapse with low
     memory consumption.
     SeeAlso: synapsedict, cont_delay_synapse, static_synapse_hpc
  */
  kernel()
    .model_manager
    .register_connection_model< ContDelayConnection< TargetIdentifierPtrRport > >(
      "cont_delay_synapse" );
  kernel()
    .model_manager
    .register_connection_model< ContDelayConnection< TargetIdentifierIndex > >(
      "cont_delay_synapse_hpc" );


  /* BeginDocumentation
     Name: tsodyks_synapse_hpc - Variant of tsodyks_synapse with low memory
     consumption.
     SeeAlso: synapsedict, tsodyks_synapse, static_synapse_hpc
  */
  kernel()
    .model_manager
    .register_connection_model< TsodyksConnection< TargetIdentifierPtrRport > >(
      "tsodyks_synapse" );
  kernel()
    .model_manager
    .register_connection_model< TsodyksConnection< TargetIdentifierIndex > >(
      "tsodyks_synapse_hpc" );


  /* BeginDocumentation
     Name: tsodyks_synapse_hom_hpc - Variant of tsodyks_synapse_hom with low
     memory consumption.
     SeeAlso: synapsedict, tsodyks_synapse_hom, static_synapse_hpc
  */
  kernel()
    .model_manager
    .register_connection_model< TsodyksConnectionHom< TargetIdentifierPtrRport > >(
      "tsodyks_synapse_hom" );
  kernel()
    .model_manager
    .register_connection_model< TsodyksConnectionHom< TargetIdentifierIndex > >(
      "tsodyks_synapse_hom_hpc" );


  /* BeginDocumentation
     Name: tsodyks2_synapse_hpc - Variant of tsodyks2_synapse with low memory
     consumption.
     SeeAlso: synapsedict, tsodyks2_synapse, static_synapse_hpc
  */
  kernel()
    .model_manager
    .register_connection_model< Tsodyks2Connection< TargetIdentifierPtrRport > >(
      "tsodyks2_synapse" );
  kernel()
    .model_manager
    .register_connection_model< Tsodyks2Connection< TargetIdentifierIndex > >(
      "tsodyks2_synapse_hpc" );


  /* BeginDocumentation
     Name: ht_synapse_hpc - Variant of ht_synapse with low memory consumption.
     SeeAlso: synapsedict, ht_synapse, static_synapse_hpc
  */
  kernel()
    .model_manager
    .register_connection_model< HTConnection< TargetIdentifierPtrRport > >(
      "ht_synapse" );
  kernel()
    .model_manager
    .register_connection_model< HTConnection< TargetIdentifierIndex > >(
      "ht_synapse_hpc" );


  /* BeginDocumentation
     Name: stdp_dopamine_synapse_hpc - Variant of stdp_dopamine_synapse with low
     memory consumption.
     SeeAlso: synapsedict, stdp_dopamine_synapse, static_synapse_hpc
  */
  kernel()
    .model_manager
    .register_connection_model< STDPDopaConnection< TargetIdentifierPtrRport > >(
      "stdp_dopamine_synapse" );
<<<<<<< HEAD
  kernel().model_manager.register_connection_model< STDPDopaConnection< TargetIdentifierIndex > >(
    "stdp_dopamine_synapse_hpc" );

  /* BeginDocumentation
     Name: vogels_sprekeler_synapse_hpc - Variant of vogels_sprekeler_synapse with low memory
     consumption.
     SeeAlso: synapsedict, vogels_sprekeler_synapse
  */
  kernel()
    .model_manager
    .register_connection_model< VogelsSprekelerConnection< TargetIdentifierPtrRport > >(
      "vogels_sprekeler_synapse" );
  kernel()
    .model_manager.register_connection_model< VogelsSprekelerConnection< TargetIdentifierIndex > >(
      "vogels_sprekeler_synapse_hpc" );
=======
  kernel()
    .model_manager
    .register_connection_model< STDPDopaConnection< TargetIdentifierIndex > >(
      "stdp_dopamine_synapse_hpc" );
>>>>>>> a2fdc2b4
}

} // namespace nest<|MERGE_RESOLUTION|>--- conflicted
+++ resolved
@@ -568,7 +568,6 @@
     .model_manager
     .register_connection_model< STDPDopaConnection< TargetIdentifierPtrRport > >(
       "stdp_dopamine_synapse" );
-<<<<<<< HEAD
   kernel().model_manager.register_connection_model< STDPDopaConnection< TargetIdentifierIndex > >(
     "stdp_dopamine_synapse_hpc" );
 
@@ -584,12 +583,6 @@
   kernel()
     .model_manager.register_connection_model< VogelsSprekelerConnection< TargetIdentifierIndex > >(
       "vogels_sprekeler_synapse_hpc" );
-=======
-  kernel()
-    .model_manager
-    .register_connection_model< STDPDopaConnection< TargetIdentifierIndex > >(
-      "stdp_dopamine_synapse_hpc" );
->>>>>>> a2fdc2b4
 }
 
 } // namespace nest
--- conflicted
+++ resolved
@@ -249,17 +249,10 @@
 void
 nest::hh_psc_alpha::State_::set( const DictionaryDatum& d, Node* node )
 {
-<<<<<<< HEAD
-  updateValueParam< double >( d, names::V_m, y_[ V_M ], node );
-  updateValueParam< double >( d, names::Act_m, y_[ HH_M ], node );
-  updateValueParam< double >( d, names::Act_h, y_[ HH_H ], node );
-  updateValueParam< double >( d, names::Inact_n, y_[ HH_N ], node );
-=======
-  updateValue< double >( d, names::V_m, y_[ V_M ] );
-  updateValue< double >( d, names::Act_m, y_[ HH_M ] );
-  updateValue< double >( d, names::Inact_h, y_[ HH_H ] );
-  updateValue< double >( d, names::Act_n, y_[ HH_N ] );
->>>>>>> e4f6b328
+  updateValue< double >( d, names::V_m, y_[ V_M ], node );
+  updateValue< double >( d, names::Act_m, y_[ HH_M ], node );
+  updateValue< double >( d, names::Inact_h, y_[ HH_H ], node );
+  updateValue< double >( d, names::Act_n, y_[ HH_N ], node );
   if ( y_[ HH_M ] < 0 || y_[ HH_H ] < 0 || y_[ HH_N ] < 0 )
   {
     throw BadProperty( "All (in)activation variables must be non-negative." );

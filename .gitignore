--- conflicted
+++ resolved
@@ -51,11 +51,10 @@
 .ipynb_checkpoints/
 TAGS
 
-<<<<<<< HEAD
-# cstags and cscope
+### tags and cscope
 tags
 cscope.out
-=======
+
 ### CMAKE stuff
 cmake_install.cmake
 CMakeFiles/
@@ -70,5 +69,4 @@
 doc/normaldoc.conf
 lib/sli/rcsinfo.sli
 extras/emacs/sli.el
-extras/nest_vars.sh
->>>>>>> e2dd7010
+extras/nest_vars.sh
--- conflicted
+++ resolved
@@ -103,11 +103,7 @@
   {
     IntegerDatum* n1d = dynamic_cast< IntegerDatum* >( ad->get( 0 ).datum() );
     IntegerDatum* n2d = dynamic_cast< IntegerDatum* >( ad->get( 1 ).datum() );
-<<<<<<< HEAD
-    if ( n1d && n2d )
-=======
     if ( n1d and n2d )
->>>>>>> 52ff016e
     {
       long n = 1 + n2d->get() - n1d->get();
 
@@ -131,11 +127,7 @@
     {
       DoubleDatum* n1d = dynamic_cast< DoubleDatum* >( ad->get( 0 ).datum() );
       DoubleDatum* n2d = dynamic_cast< DoubleDatum* >( ad->get( 1 ).datum() );
-<<<<<<< HEAD
-      if ( n1d && n2d )
-=======
       if ( n1d and n2d )
->>>>>>> 52ff016e
       {
         long n = 1 + static_cast< long >( n2d->get() - n1d->get() );
 
@@ -166,11 +158,7 @@
     IntegerDatum* n1d = dynamic_cast< IntegerDatum* >( ad->get( 0 ).datum() );
     IntegerDatum* n2d = dynamic_cast< IntegerDatum* >( ad->get( 1 ).datum() );
     IntegerDatum* n3d = dynamic_cast< IntegerDatum* >( ad->get( 2 ).datum() );
-<<<<<<< HEAD
-    if ( n1d && n2d && n3d )
-=======
     if ( n1d and n2d and n3d )
->>>>>>> 52ff016e
     {
       long di = n3d->get();
       long start = n1d->get();
@@ -201,11 +189,7 @@
       DoubleDatum* n1d = dynamic_cast< DoubleDatum* >( ad->get( 0 ).datum() );
       DoubleDatum* n2d = dynamic_cast< DoubleDatum* >( ad->get( 1 ).datum() );
       DoubleDatum* n3d = dynamic_cast< DoubleDatum* >( ad->get( 2 ).datum() );
-<<<<<<< HEAD
-      if ( n1d && n2d && n3d )
-=======
       if ( n1d and n2d and n3d )
->>>>>>> 52ff016e
       {
         double di = n3d->get();
         double start = n1d->get();
@@ -299,11 +283,7 @@
   {
     IntegerDatum* n1d = dynamic_cast< IntegerDatum* >( ad->get( 0 ).datum() );
     IntegerDatum* n2d = dynamic_cast< IntegerDatum* >( ad->get( 1 ).datum() );
-<<<<<<< HEAD
-    if ( n1d && n2d )
-=======
     if ( n1d and n2d )
->>>>>>> 52ff016e
     {
       const long start = n1d->get();
       const long stop = n2d->get();
@@ -327,11 +307,7 @@
     {
       DoubleDatum* n1d = dynamic_cast< DoubleDatum* >( ad->get( 0 ).datum() );
       DoubleDatum* n2d = dynamic_cast< DoubleDatum* >( ad->get( 1 ).datum() );
-<<<<<<< HEAD
-      if ( n1d && n2d )
-=======
       if ( n1d and n2d )
->>>>>>> 52ff016e
       {
         double start = n1d->get();
         double stop = n2d->get();
@@ -359,11 +335,7 @@
     IntegerDatum* n1d = dynamic_cast< IntegerDatum* >( ad->get( 0 ).datum() );
     IntegerDatum* n2d = dynamic_cast< IntegerDatum* >( ad->get( 1 ).datum() );
     IntegerDatum* n3d = dynamic_cast< IntegerDatum* >( ad->get( 2 ).datum() );
-<<<<<<< HEAD
-    if ( n1d && n2d && n3d )
-=======
     if ( n1d and n2d and n3d )
->>>>>>> 52ff016e
     {
       long di = n3d->get();
       long start = n1d->get();
@@ -397,11 +369,7 @@
       DoubleDatum* n1d = dynamic_cast< DoubleDatum* >( ad->get( 0 ).datum() );
       DoubleDatum* n2d = dynamic_cast< DoubleDatum* >( ad->get( 1 ).datum() );
       DoubleDatum* n3d = dynamic_cast< DoubleDatum* >( ad->get( 2 ).datum() );
-<<<<<<< HEAD
-      if ( n1d && n2d && n3d )
-=======
       if ( n1d and n2d and n3d )
->>>>>>> 52ff016e
       {
         double di = n3d->get();
         double start = n1d->get();

/*
 *  poisson_generator_ps.cpp
 *
 *  This file is part of NEST.
 *
 *  Copyright (C) 2004 The NEST Initiative
 *
 *  NEST is free software: you can redistribute it and/or modify
 *  it under the terms of the GNU General Public License as published by
 *  the Free Software Foundation, either version 2 of the License, or
 *  (at your option) any later version.
 *
 *  NEST is distributed in the hope that it will be useful,
 *  but WITHOUT ANY WARRANTY; without even the implied warranty of
 *  MERCHANTABILITY or FITNESS FOR A PARTICULAR PURPOSE.  See the
 *  GNU General Public License for more details.
 *
 *  You should have received a copy of the GNU General Public License
 *  along with NEST.  If not, see <http://www.gnu.org/licenses/>.
 *
 */

#include "poisson_generator_ps.h"

// C++ includes:
#include <algorithm>
#include <limits>

// Includes from nestkernel:
#include "event_delivery_manager_impl.h"
#include "kernel_manager.h"

// Includes from sli:
#include "arraydatum.h"
#include "dict.h"
#include "dictutils.h"
#include "doubledatum.h"
#include "integerdatum.h"


/* ----------------------------------------------------------------
 * Default constructors defining default parameter
 * ---------------------------------------------------------------- */

nest::poisson_generator_ps::Parameters_::Parameters_()
  : rate_( 0.0 )      // Hz
  , dead_time_( 0.0 ) // ms
  , num_targets_( 0 )
{
}

/* ----------------------------------------------------------------
 * Parameter extraction and manipulation functions
 * ---------------------------------------------------------------- */

void
nest::poisson_generator_ps::Parameters_::get( DictionaryDatum& d ) const
{
  ( *d )[ names::rate ] = rate_;
  ( *d )[ names::dead_time ] = dead_time_;
}

void
nest::poisson_generator_ps::Parameters_::set( const DictionaryDatum& d )
{

  updateValue< double_t >( d, names::dead_time, dead_time_ );

  if ( dead_time_ < 0 )
    throw BadProperty( "The dead time cannot be negative." );

  updateValue< double_t >( d, names::rate, rate_ );

  if ( rate_ < 0.0 )
    throw BadProperty( "The rate cannot be negative." );

  if ( 1000.0 / rate_ < dead_time_ )
    throw BadProperty(
      "The inverse rate cannot be smaller than the dead time." );
}


/* ----------------------------------------------------------------
 * Default and copy constructor for node
 * ---------------------------------------------------------------- */

nest::poisson_generator_ps::poisson_generator_ps()
  : Node()
  , device_()
  , P_()
{
}

nest::poisson_generator_ps::poisson_generator_ps(
  const poisson_generator_ps& n )
  : Node( n )
  , device_( n.device_ )
  , P_( n.P_ )
{
}


/* ----------------------------------------------------------------
 * Node initialization functions
 * ---------------------------------------------------------------- */

void
nest::poisson_generator_ps::init_state_( const Node& proto )
{
  const poisson_generator_ps& pr = downcast< poisson_generator_ps >( proto );

  device_.init_state( pr.device_ );
}

void
nest::poisson_generator_ps::init_buffers_()
{
  device_.init_buffers();

  // forget all about past, but do not discard connection information
  B_.next_spike_.clear();
  B_.next_spike_.resize(
    P_.num_targets_, Buffers_::SpikeTime( Time::neg_inf(), 0 ) );
}

void
nest::poisson_generator_ps::calibrate()
{
  device_.calibrate();
  if ( P_.rate_ > 0 )
    V_.inv_rate_ms_ = 1000.0 / P_.rate_ - P_.dead_time_;
  else
    V_.inv_rate_ms_ = std::numeric_limits< double_t >::infinity();

  /* The user may have set Device::start and/or origin to a later time
     during a simulation break. We can handle this in two ways:
     1. Generate intervals for the intervening period.
     2. Force re-initialization of the generator.
     I opt for variant 2, since it is more efficient. To be
     consistent across targets, all targets are reset even if a
     single one has a spike time before origin+start.
  */
  if ( !B_.next_spike_.empty() )
  {
    // find minimum time stamp, offset does not matter here
    Time min_time = B_.next_spike_.begin()->first;

    for ( std::vector< Buffers_::SpikeTime >::const_iterator it =
            B_.next_spike_.begin() + 1;
          it != B_.next_spike_.end();
          ++it )
      min_time = std::min( min_time, it->first );

    if ( min_time < device_.get_origin() + device_.get_start() )
      B_.next_spike_.clear(); // will be resized with neg_infs below
  }

  // If new targets have been added during a simulation break, we
  // initialize the new elements in next_spike_ with -1. The existing
  // elements are unchanged.
  if ( B_.next_spike_.size() == 0 )
    B_.next_spike_.resize(
      P_.num_targets_, Buffers_::SpikeTime( Time::neg_inf(), 0 ) );
}


/* ----------------------------------------------------------------
 * Update function and event hook
 * ---------------------------------------------------------------- */

void
nest::poisson_generator_ps::update( Time const& T,
  const long_t from,
  const long_t to )
{
<<<<<<< HEAD
  assert( to >= 0
    && ( delay ) from < kernel().connection_builder_manager.get_min_delay() );
=======
  assert( to >= 0 && ( delay ) from < kernel().connection_manager.get_min_delay() );
>>>>>>> fdfed898
  assert( from < to );

  if ( P_.rate_ <= 0 || P_.num_targets_ == 0 )
    return;

  /* Limits of device activity.
   * The (excluded) lower boundary is the left edge of the slice, T + from.
   * The (included) upper boundary is the right edge of the slice, T + to.
   * of the slice.
   */
  V_.t_min_active_ = std::max(
    T + Time::step( from ), device_.get_origin() + device_.get_start() );
  V_.t_max_active_ =
    std::min( T + Time::step( to ), device_.get_origin() + device_.get_stop() );

  // Nothing to do for equality, since left boundary is excluded
  if ( V_.t_min_active_ < V_.t_max_active_ )
  {
    // we send the event as a "normal" event without offgrid-information
    // the event hook then sends out the real spikes with offgrid timing
    // We pretend to send at T+from
    DSSpikeEvent se;
    kernel().event_delivery_manager.send( *this, se, from );
  }
}

void
nest::poisson_generator_ps::event_hook( DSSpikeEvent& e )
{
  // get port number
  const port prt = e.get_port();

  // we handle only one port here, get reference to vector elem
  assert( 0 <= prt && static_cast< size_t >( prt ) < B_.next_spike_.size() );

  // obtain rng
  librandom::RngPtr rng = kernel().rng_manager.get_rng( get_thread() );

  // introduce nextspk as a shorthand
  Buffers_::SpikeTime& nextspk = B_.next_spike_[ prt ];

  if ( nextspk.first.is_neg_inf() )
  {
    // need to initialize relative to t_min_active_
    // first spike is drawn from backward recurrence time to initialize the
    // process in equilibrium. In the case of the Poisson process with dead
    // time, this has two domains: one with uniform probability (t<dead_time)
    // and one with exponential probability (t>=dead_time). First we draw a
    // uniform number to choose the case according to the associated probability
    // mass. If dead_time==0 we do not want to draw additional random numbers
    // (keeps old functionality).

    double spike_offset = 0;

    if ( P_.dead_time_ > 0
      and rng->drand() < P_.dead_time_ * P_.rate_ / 1000.0 )
    {
      // uniform case: spike occurs with uniform probability in [0, dead_time].
      spike_offset = rng->drand() * P_.dead_time_;
    }
    else
    {
      // exponential case: spike occurs with exponential probability in
      // [dead_time, infinity]
      spike_offset = V_.inv_rate_ms_ * V_.exp_dev_( rng ) + P_.dead_time_;
    }

    // spike_offset is now time from t_min_active_ til first spike.
    // Split into stamp+offset, then add t_min_active.
    nextspk.first = Time::ms_stamp( spike_offset );
    nextspk.second = nextspk.first.get_ms() - spike_offset;
    nextspk.first += V_.t_min_active_;
  }

  // as long as there are spikes in active period, emit and redraw
  while ( nextspk.first <= V_.t_max_active_ )
  {
    // std::cerr << nextspk.first << '\t' << nextspk.second << '\n';
    e.set_stamp( nextspk.first );
    e.set_offset( nextspk.second );
    e.get_receiver().handle( e );

    // Draw time of next spike
    // Time of spike relative to current nextspk.first stamp
    const double new_offset =
      -nextspk.second + V_.inv_rate_ms_ * V_.exp_dev_( rng ) + P_.dead_time_;

    if ( new_offset < 0 )           // still in same stamp
      nextspk.second = -new_offset; // stamps always 0 < stamp <= h
    else
    {
      // split into stamp and offset, then add to old stamp
      const Time delta_stamp = Time::ms_stamp( new_offset );
      nextspk.first += delta_stamp;
      nextspk.second = delta_stamp.get_ms() - new_offset;
    }
  }
  // std::cerr << "********************************\n";
}<|MERGE_RESOLUTION|>--- conflicted
+++ resolved
@@ -173,12 +173,8 @@
   const long_t from,
   const long_t to )
 {
-<<<<<<< HEAD
-  assert( to >= 0
-    && ( delay ) from < kernel().connection_builder_manager.get_min_delay() );
-=======
-  assert( to >= 0 && ( delay ) from < kernel().connection_manager.get_min_delay() );
->>>>>>> fdfed898
+  assert(
+    to >= 0 && ( delay ) from < kernel().connection_manager.get_min_delay() );
   assert( from < to );
 
   if ( P_.rate_ <= 0 || P_.num_targets_ == 0 )
@@ -224,12 +220,14 @@
   {
     // need to initialize relative to t_min_active_
     // first spike is drawn from backward recurrence time to initialize the
-    // process in equilibrium. In the case of the Poisson process with dead
-    // time, this has two domains: one with uniform probability (t<dead_time)
-    // and one with exponential probability (t>=dead_time). First we draw a
-    // uniform number to choose the case according to the associated probability
-    // mass. If dead_time==0 we do not want to draw additional random numbers
-    // (keeps old functionality).
+    // process in equilibrium.
+    // In the case of the Poisson process with dead time, this has two domains:
+    // one with uniform probability (t<dead_time) and one
+    // with exponential probability (t>=dead_time).
+    // First we draw a uniform number to choose the case according to the
+    // associated probability mass.
+    // If dead_time==0 we do not want to draw additional random numbers (keeps
+    // old functionality).
 
     double spike_offset = 0;
 

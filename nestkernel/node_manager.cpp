/*
 *  node_manager.cpp
 *
 *  This file is part of NEST.
 *
 *  Copyright (C) 2004 The NEST Initiative
 *
 *  NEST is free software: you can redistribute it and/or modify
 *  it under the terms of the GNU General Public License as published by
 *  the Free Software Foundation, either version 2 of the License, or
 *  (at your option) any later version.
 *
 *  NEST is distributed in the hope that it will be useful,
 *  but WITHOUT ANY WARRANTY; without even the implied warranty of
 *  MERCHANTABILITY or FITNESS FOR A PARTICULAR PURPOSE.  See the
 *  GNU General Public License for more details.
 *
 *  You should have received a copy of the GNU General Public License
 *  along with NEST.  If not, see <http://www.gnu.org/licenses/>.
 *
 */

#include "node_manager.h"

// C++ includes:
#include <set>

// Includes from libnestutil:
#include "compose.hpp"
#include "logging.h"

// Includes from nestkernel:
#include "event_delivery_manager.h"
#include "genericmodel.h"
#include "kernel_manager.h"
#include "model.h"
#include "model_manager_impl.h"
#include "node.h"
#include "sibling_container.h"
#include "subnet.h"
<<<<<<< HEAD
=======
#include "vp_manager.h"
>>>>>>> 62c019ba
#include "vp_manager_impl.h"

// Includes from sli:
#include "dictutils.h"

namespace nest
{

NodeManager::NodeManager()
  : local_nodes_()
  , root_( 0 )
  , current_( 0 )
  , siblingcontainer_model_( 0 )
  , n_gsd_( 0 )
  , nodes_vec_()
  , wfr_nodes_vec_()
  , any_node_uses_wfr_( false )
  , nodes_vec_network_size_( 0 ) // zero to force update
  , have_nodes_changed_( false )
{
}

NodeManager::~NodeManager()
{
  destruct_nodes_(); // We must destruct nodes properly, since devices may need
                     // to close files.
}

void
NodeManager::initialize()
{
  /*
   * TODO The code until the "END" comment below adds the root subnet.
   *      I am not sure this code should be here, it should certainly
   *      go into a properly named function.
   *
   * TODO It depends on ModelrangeManager being properly initialized.
   * TODO It depends on Base Models such as siblingcontainer are properly set
   *      up.
   *
   * We initialise the network with one subnet that is the root of the tree.
   * Note that we MUST NOT call add_node(), since it expects a properly
   * initialized network.
   */
  local_nodes_.reserve( 1 );
  kernel().modelrange_manager.add_range( 0, 0, 0 );

  // TODO The access to the base models below is maximally bad,
  //      and should be done in some elegant way vs ModelManager.
  // TODO formerly used pristine_models_ here - hope the models_ works to
  assert( kernel().model_manager.get_num_node_models() > 1 );

  Model* rootmodel = kernel().model_manager.get_model( 0 );
  assert( rootmodel != 0 );
  assert( rootmodel->get_name() == "subnet" );

  siblingcontainer_model_ = kernel().model_manager.get_model( 1 );
  assert( siblingcontainer_model_ != 0 );
  assert( siblingcontainer_model_->get_name() == "siblingcontainer" );

  SiblingContainer* root_container =
    static_cast< SiblingContainer* >( siblingcontainer_model_->allocate( 0 ) );
  local_nodes_.add_local_node( *root_container );
  root_container->reserve( kernel().vp_manager.get_num_threads() );
  root_container->set_model_id( -1 );

  for ( thread tid = 0; tid < kernel().vp_manager.get_num_threads(); ++tid )
  {
    Node* newnode = rootmodel->allocate( tid );
    newnode->set_gid_( 0 );
    newnode->set_model_id( 0 );
    newnode->set_thread( tid );
    newnode->set_vp( kernel().vp_manager.thread_to_vp( tid ) );
    root_container->push_back( newnode );
  }

  current_ = root_ =
    static_cast< Subnet* >( ( *root_container ).get_thread_sibling_( 0 ) );

  /* END of code adding the root subnet. */

  // explicitly force construction of nodes_vec_ to ensure consistent state
  nodes_vec_network_size_ = 0;
  ensure_valid_thread_local_ids();

  num_local_devices_ = 0;
}

void
NodeManager::finalize()
{
  destruct_nodes_();
}

void
NodeManager::reinit_nodes()
{
  /* Reinitialize state on all nodes, force init_buffers() on next
      call to simulate().
      Finding all nodes is non-trivial:
      - We iterate over local nodes only.
      - Nodes without proxies are not registered in nodes_. Instead, a
        SiblingContainer is created as container, and this container is
        stored in nodes_. The container then contains the actual nodes,
        which need to be reset.
      Thus, we iterate nodes_; additionally, we iterate the content of
      a Node if it's model id is -1, which indicates that it is a
      container.  Subnets are not iterated, since their nodes are
      registered in nodes_ directly.
    */
  for ( size_t n = 0; n < local_nodes_.size(); ++n )
  {
    Node* node = local_nodes_.get_node_by_index( n );
    assert( node != 0 );
    if ( node->num_thread_siblings_() == 0 ) // not a SiblingContainer
    {
      node->init_state();
      node->set_buffers_initialized( false );
    }
    else if ( node->get_model_id() == -1 )
    {
      SiblingContainer* const c = dynamic_cast< SiblingContainer* >( node );
      assert( c );
      for ( std::vector< Node* >::iterator it = c->begin(); it != c->end();
            ++it )
      {
        ( *it )->init_state();
        ( *it )->set_buffers_initialized( false );
      }
    }
  }
}

DictionaryDatum
NodeManager::get_status( index idx )
{
  assert( idx != 0 );
  Node* target = get_node( idx );
  assert( target != 0 );

  DictionaryDatum d = target->get_status_base();

  return d;
}

index NodeManager::add_node( index mod, long_t n ) // no_p
{
  have_nodes_changed_ = true;

  assert( current_ != 0 );
  assert( root_ != 0 );

  if ( mod >= kernel().model_manager.get_num_node_models() )
    throw UnknownModelID( mod );

  if ( n < 1 )
    throw BadProperty();

  const thread n_threads = kernel().vp_manager.get_num_threads();
  assert( n_threads > 0 );

  const index min_gid = local_nodes_.get_max_gid() + 1;
  const index max_gid = min_gid + n;

  Model* model = kernel().model_manager.get_model( mod );
  assert( model != 0 );

  /* current_ points to the instance of the current subnet on thread 0.
     The following code makes subnet a pointer to the wrapper container
     containing the instances of the current subnet on all threads.
   */
  const index subnet_gid = current_->get_gid();
  Node* subnet_node = local_nodes_.get_node_by_gid( subnet_gid );
  assert( subnet_node != 0 );

  SiblingContainer* subnet_container =
    dynamic_cast< SiblingContainer* >( subnet_node );
  assert( subnet_container != 0 );
  assert( subnet_container->num_thread_siblings_()
    == static_cast< size_t >( n_threads ) );
  assert( subnet_container->get_thread_sibling_( 0 ) == current_ );

  if ( max_gid > local_nodes_.max_size() || max_gid < min_gid )
  {
    LOG( M_ERROR,
      "NodeManager::add:node",
      "Requested number of nodes will overflow the memory." );
    LOG( M_ERROR, "NodeManager::add:node", "No nodes were created." );
    throw KernelException( "OutOfMemory" );
  }
  kernel().modelrange_manager.add_range( mod, min_gid, max_gid - 1 );

  if ( model->potential_global_receiver()
    and kernel().mpi_manager.get_num_rec_processes() > 0 )
  {
    // In this branch we create nodes for all GIDs which are on a local thread
    const int n_per_process = n / kernel().mpi_manager.get_num_rec_processes();
    const int n_per_thread = n_per_process / n_threads + 1;

    // We only need to reserve memory on the ranks on which we
    // actually create nodes. In this if-branch ---> Only on recording
    // processes
    if ( kernel().mpi_manager.get_rank()
      >= kernel().mpi_manager.get_num_sim_processes() )
    {
      local_nodes_.reserve( std::ceil( static_cast< double >( max_gid )
        / kernel().mpi_manager.get_num_sim_processes() ) );
      for ( thread tid = 0; tid < n_threads; ++tid )
      {
        // Model::reserve() reserves memory for n ADDITIONAL nodes on thread t
        model->reserve_additional( tid, n_per_thread );
      }
    }

    for ( size_t gid = min_gid; gid < max_gid; ++gid )
    {
      const thread vp = kernel().vp_manager.suggest_rec_vp( get_n_gsd() );
      const thread tid = kernel().vp_manager.vp_to_thread( vp );

      if ( kernel().vp_manager.is_local_vp( vp ) )
      {
        Node* newnode = model->allocate( tid );
        newnode->set_gid_( gid );
        newnode->set_model_id( mod );
        newnode->set_thread( tid );
        newnode->set_vp( vp );
        newnode->set_has_proxies( true );
        newnode->set_local_receiver( false );

        local_nodes_.add_local_node( *newnode ); // put into local nodes list

        current_->add_node( newnode ); // and into current subnet, thread 0.
      }
      else
      {
        local_nodes_.add_remote_node( gid ); // ensures max_gid is correct
        current_->add_remote_node( gid, mod );
      }
      increment_n_gsd();
    }
  }

  else if ( model->has_proxies() )
  {
    // In this branch we create nodes for all GIDs which are on a local thread
    const int n_per_process = n / kernel().mpi_manager.get_num_sim_processes();
    const int n_per_thread = n_per_process / n_threads + 1;

    // We only need to reserve memory on the ranks on which we
    // actually create nodes. In this if-branch ---> Only on
    // simulation processes
    if ( kernel().mpi_manager.get_rank()
      < kernel().mpi_manager.get_num_sim_processes() )
    {
      // TODO: This will work reasonably for round-robin. The extra 50 entries
      //       are for subnets and devices.
      local_nodes_.reserve(
        std::ceil( static_cast< double >( max_gid )
          / kernel().mpi_manager.get_num_sim_processes() ) + 50 );
      for ( thread tid = 0; tid < n_threads; ++tid )
      {
        // Model::reserve() reserves memory for n ADDITIONAL nodes on thread t
        // reserves at least one entry on each thread, nobody knows why
        model->reserve_additional( tid, n_per_thread );
      }
    }

    for ( size_t gid = min_gid; gid < max_gid; ++gid )
    {
      const thread vp = kernel().vp_manager.suggest_vp( gid );
      const thread tid = kernel().vp_manager.vp_to_thread( vp );

      if ( kernel().vp_manager.is_local_vp( vp ) )
      {
        Node* newnode = model->allocate( tid );
        newnode->set_gid_( gid );
        newnode->set_model_id( mod );
        newnode->set_thread( tid );
        newnode->set_vp( vp );

        local_nodes_.add_local_node( *newnode ); // put into local nodes list
        current_->add_node( newnode ); // and into current subnet, thread 0.
      }
      else
      {
        local_nodes_.add_remote_node( gid ); // ensures max_gid is correct
        current_->add_remote_node( gid, mod );
      }
    }
  }
  else if ( !model->one_node_per_process() )
  {
    // We allocate space for n containers which will hold the threads
    // sorted. We use SiblingContainers to store the instances for
    // each thread to exploit the very efficient memory allocation for
    // nodes.
    //
    // These containers are registered in the global nodes_ array to
    // provide access to the instances both for manipulation by SLI
    // functions and so that NodeManager::calibrate() can discover the
    // instances and register them for updating.
    //
    // The instances are also registered with the instance of the
    // current subnet for the thread to which the created instance
    // belongs. This is mainly important so that the subnet structure
    // is preserved on all VPs.  Node enumeration is done on by the
    // registration with the per-thread instances.
    //
    // The wrapper container can be addressed under the GID assigned
    // to no-proxy node created. If this no-proxy node is NOT a
    // container (e.g. a device), then each instance can be retrieved
    // by giving the respective thread-id to get_node(). Instances of
    // SiblingContainers cannot be addressed individually.
    //
    // The allocation of the wrapper containers is spread over threads
    // to balance memory load.
    size_t container_per_thread = n / n_threads + 1;

    // since we create the n nodes on each thread, we reserve the full load.
    for ( thread tid = 0; tid < n_threads; ++tid )
    {
      model->reserve_additional( tid, n );
      siblingcontainer_model_->reserve_additional( tid, container_per_thread );
      static_cast< Subnet* >( subnet_container->get_thread_sibling_( tid ) )
        ->reserve( n );
    }

    // The following loop creates n nodes. For each node, a wrapper is created
    // and filled with one instance per thread, in total n * n_thread nodes in
    // n wrappers.
    local_nodes_.reserve(
      std::ceil( static_cast< double >( max_gid )
        / kernel().mpi_manager.get_num_sim_processes() ) + 50 );
    for ( index gid = min_gid; gid < max_gid; ++gid )
    {
      const thread tid = kernel().vp_manager.vp_to_thread(
        kernel().vp_manager.suggest_vp( gid ) );

      // keep track of number of local devices
      ++num_local_devices_;

      // Create wrapper and register with nodes_ array.
      SiblingContainer* container = static_cast< SiblingContainer* >(
        siblingcontainer_model_->allocate( tid ) );
      container->set_model_id(
        -1 ); // mark as pseudo-container wrapping replicas, see reset_network()
      container->reserve( n_threads ); // space for one instance per thread
      container->set_gid_( gid );
      local_nodes_.add_local_node( *container );

      // Generate one instance of desired model per thread
      for ( thread t = 0; t < n_threads; ++t )
      {
        Node* newnode = model->allocate( t );
        newnode->set_gid_( gid ); // all instances get the same global id.
        newnode->set_model_id( mod );
        newnode->set_thread( t );
        newnode->set_vp( kernel().vp_manager.thread_to_vp( t ) );
        newnode->set_local_device_id( num_local_devices_ - 1 );

        // Register instance with wrapper
        // container has one entry for each thread
        container->push_back( newnode );

        // Register instance with per-thread instance of enclosing subnet.
        static_cast< Subnet* >( subnet_container->get_thread_sibling_( t ) )
          ->add_node( newnode );
      }
    }
  }
  else
  {
    // no proxies and one node per process
    // this is used by MUSIC proxies
    // Per r9700, this case is only relevant for music_*_proxy models,
    // which have a single instance per MPI process.
    for ( index gid = min_gid; gid < max_gid; ++gid )
    {
      Node* newnode = model->allocate( 0 );
      newnode->set_gid_( gid );
      newnode->set_model_id( mod );
      newnode->set_thread( 0 );
      newnode->set_vp( kernel().vp_manager.thread_to_vp( 0 ) );

      // Register instance
      local_nodes_.add_local_node( *newnode );

      // and into current subnet, thread 0.
      current_->add_node( newnode );
    }
  }

  // set off-grid spike communication if necessary
  if ( model->is_off_grid() )
  {
    kernel().event_delivery_manager.set_off_grid_communication( true );
    LOG( M_INFO,
      "NodeManager::add_node",
      "Neuron models emitting precisely timed spikes exist: "
      "the kernel property off_grid_spiking has been set to true.\n\n"
      "NOTE: Mixing precise-spiking and normal neuron models may "
      "lead to inconsistent results." );
  }

  // resize the target table for delivery of events to devices to make
  // sure the first dimension matches the number of local nodes
  kernel().connection_manager.resize_target_table_devices();

  return max_gid - 1;
}

void
NodeManager::restore_nodes( const ArrayDatum& node_list )
{
  Subnet* root = get_cwn();
  const index gid_offset = size() - 1;
  Token* first = node_list.begin();
  const Token* end = node_list.end();
  if ( first == end )
    return;

  // We need to know the first and hopefully smallest GID to identify
  // if a parent is in or outside the range of restored nodes.
  // So we retrieve it here, from the first element of the node_list, assuming
  // that the node GIDs are in ascending order.
  DictionaryDatum node_props = getValue< DictionaryDatum >( *first );
  const index min_gid = ( *node_props )[ names::global_id ];

  for ( Token* node_t = first; node_t != end; ++node_t )
  {
    DictionaryDatum node_props = getValue< DictionaryDatum >( *node_t );
    std::string model_name = ( *node_props )[ names::model ];
    index model_id = kernel().model_manager.get_model_id( model_name.c_str() );
    index parent_gid = ( *node_props )[ names::parent ];
    index local_parent_gid = parent_gid;
    if ( parent_gid >= min_gid ) // if the parent is one of the restored nodes
      local_parent_gid += gid_offset; // we must add the gid_offset
    go_to( local_parent_gid );
    index node_gid = add_node( model_id );
    Node* node_ptr = get_node( node_gid );
    // we call directly set_status on the node
    // to bypass checking of unused dictionary items.
    node_ptr->set_status_base( node_props );
  }
  current_ = root;
}

void
NodeManager::init_state( index GID )
{
  Node* n = get_node( GID );
  if ( n == 0 )
    throw UnknownNode( GID );

  n->init_state();
}

index
NodeManager::get_max_num_local_nodes() const
{
  return ceil( float( size() ) / kernel().vp_manager.get_num_virtual_processes() );
}

index
NodeManager::get_num_local_devices() const
{
  return num_local_devices_;
}

bool
NodeManager::is_local_node( Node* n ) const
{
  return kernel().vp_manager.is_local_vp( n->get_vp() );
}

void
NodeManager::go_to( index n )
{
  if ( Subnet* target = dynamic_cast< Subnet* >( get_node( n ) ) )
    current_ = target;
  else
    throw SubnetExpected();
}

Node* NodeManager::get_node( index n, thread tid ) // no_p
{
  Node* node = local_nodes_.get_node_by_gid( n );
  if ( node == 0 )
  {
    return kernel().model_manager.get_proxy_node( tid, n );
  }

  if ( node->num_thread_siblings_() == 0 )
    return node; // plain node

  if ( tid < 0 || tid >= static_cast< thread >( node->num_thread_siblings_() ) )
    throw UnknownNode();

  return node->get_thread_sibling_( tid );
}

const SiblingContainer*
NodeManager::get_thread_siblings( index n ) const
{
  Node* node = local_nodes_.get_node_by_gid( n );
  if ( node->num_thread_siblings_() == 0 )
    throw NoThreadSiblingsAvailable( n );
  const SiblingContainer* siblings = dynamic_cast< SiblingContainer* >( node );
  assert( siblings != 0 );

  return siblings;
}

void
NodeManager::ensure_valid_thread_local_ids()
{
  // Check if the network size changed, in order to not enter
  // the critical region if it is not necessary. Note that this
  // test also covers that case that nodes have been deleted
  // by reset.
  if ( size() == nodes_vec_network_size_ )
    return;

#ifdef _OPENMP
#pragma omp critical( update_nodes_vec )
  {
// This code may be called from a thread-parallel context, when it is
// invoked by TargetIdentifierIndex::set_target() during parallel
// wiring. Nested OpenMP parallelism is problematic, therefore, we
// enforce single threading here. This should be unproblematic wrt
// performance, because the nodes_vec_ is rebuilt only once after
// changes in network size.
#endif

    // Check again, if the network size changed, since a previous thread
    // can have updated nodes_vec_ before.
    if ( size() != nodes_vec_network_size_ )
    {

      /* We clear the existing nodes_vec_ and then rebuild it. */
      nodes_vec_.clear();
      nodes_vec_.resize( kernel().vp_manager.get_num_threads() );
      wfr_nodes_vec_.clear();
      wfr_nodes_vec_.resize( kernel().vp_manager.get_num_threads() );

      for ( thread tid = 0; tid < kernel().vp_manager.get_num_threads(); ++tid )
      {
        nodes_vec_[ tid ].clear();
        wfr_nodes_vec_[ tid ].clear();

        // Loops below run from index 1, because index 0 is always the root
        // network, which is never updated.
        size_t num_thread_local_nodes = 0;
        size_t num_thread_local_wfr_nodes = 0;
        for ( size_t idx = 1; idx < local_nodes_.size(); ++idx )
        {
          Node* node = local_nodes_.get_node_by_index( idx );
          if ( !node->is_subnet()
            && ( node->get_thread() == tid
                 || node->num_thread_siblings_() > 0 ) )
          {
            num_thread_local_nodes++;
            if ( node->node_uses_wfr() )
              num_thread_local_wfr_nodes++;
          }
        }
        nodes_vec_[ tid ].reserve( num_thread_local_nodes );
        wfr_nodes_vec_[ tid ].reserve( num_thread_local_wfr_nodes );

        for ( size_t idx = 1; idx < local_nodes_.size(); ++idx )
        {
          Node* node = local_nodes_.get_node_by_index( idx );

          // Subnets are never updated and therefore not included.
          if ( node->is_subnet() )
            continue;

          // If a node has thread siblings, it is a sibling container, and we
          // need to add the replica for the current thread. Otherwise, we have
          // a normal node, which is added only on the thread it belongs to.
          if ( node->num_thread_siblings_() > 0 )
          {
            node->get_thread_sibling_( tid )->set_thread_lid(
              nodes_vec_[ tid ].size() );
            nodes_vec_[ tid ].push_back( node->get_thread_sibling_( tid ) );
          }
          else if ( node->get_thread() == tid )
          {
            // these nodes cannot be subnets
            node->set_thread_lid( nodes_vec_[ tid ].size() );
            nodes_vec_[ tid ].push_back( node );

            if ( node->node_uses_wfr() )
              wfr_nodes_vec_[ tid ].push_back( node );
          }
        }
      } // end of for threads

      nodes_vec_network_size_ = size();

      any_node_uses_wfr_ = false;
      // any_node_uses_wfr_ indicates, whether at least one
      // of the threads has a neuron that uses waveform relaxtion
      // all threads then need to perform a wfr_update
      // step, because gather_events() has to be done in a
      // openmp single section
      for ( thread tid = 0; tid < kernel().vp_manager.get_num_threads(); ++tid )
        if ( wfr_nodes_vec_[ tid ].size() > 0 )
          any_node_uses_wfr_ = true;
    }
#ifdef _OPENMP
  } // end of omp critical region
#endif
}

void
NodeManager::destruct_nodes_()
{
  // We call the destructor for each node excplicitly. This destroys
  // the objects without releasing their memory. Since the Memory is
  // owned by the Model objects, we must not call delete on the Node
  // objects!
  for ( size_t n = 0; n < local_nodes_.size(); ++n )
  {
    Node* node = local_nodes_.get_node_by_index( n );
    assert( node != 0 );
    for ( size_t t = 0; t < node->num_thread_siblings_(); ++t )
      node->get_thread_sibling_( t )->~Node();
    node->~Node();
  }

  local_nodes_.clear();
}

void
NodeManager::set_status_single_node_( Node& target,
  const DictionaryDatum& d,
  bool clear_flags )
{
  // proxies have no properties
  if ( !target.is_proxy() )
  {
    if ( clear_flags )
      d->clear_access_flags();
    target.set_status_base( d );

    // TODO: Not sure this check should be at single neuron level; advantage is
    // it stops after first failure.
    ALL_ENTRIES_ACCESSED(
      *d, "NodeManager::set_status", "Unread dictionary entries: " );
  }
}

void
NodeManager::prepare_node_( Node* n )
{
  // Frozen nodes are initialized and calibrated, so that they
  // have ring buffers and can accept incoming spikes.
  n->init_buffers();
  n->calibrate();
}

size_t
NodeManager::prepare_nodes()
{
  assert( kernel().is_initialized() );

  /* We initialize the buffers of each node and calibrate it. */

  size_t num_active_nodes = 0;     // counts nodes that will be updated
  size_t num_active_wfr_nodes = 0; // counts nodes that use waveform relaxation

  std::vector< lockPTR< WrappedThreadException > > exceptions_raised(
    kernel().vp_manager.get_num_threads() );

#ifdef _OPENMP
#pragma omp parallel reduction( + : num_active_nodes, num_active_wfr_nodes )
  {
    size_t t = kernel().vp_manager.get_thread_id();
#else
    for ( index t = 0; t < kernel().vp_manager.get_num_threads(); ++t )
    {
#endif

    // We prepare nodes in a parallel region. Therefore, we need to catch
    // exceptions here and then handle them after the parallel region.
    try
    {
      for ( std::vector< Node* >::iterator it = nodes_vec_[ t ].begin();
            it != nodes_vec_[ t ].end();
            ++it )
      {
        prepare_node_( *it );
        if ( not( *it )->is_frozen() )
        {
          ++num_active_nodes;
          if ( ( *it )->node_uses_wfr() )
            ++num_active_wfr_nodes;
        }
      }
    }
    catch ( std::exception& e )
    {
      // so throw the exception after parallel region
      exceptions_raised.at( t ) =
        lockPTR< WrappedThreadException >( new WrappedThreadException( e ) );
    }

  } // end of parallel section / end of for threads

  // check if any exceptions have been raised
  for ( thread tid = 0; tid < kernel().vp_manager.get_num_threads(); ++tid )
    if ( exceptions_raised.at( tid ).valid() )
      throw WrappedThreadException( *( exceptions_raised.at( tid ) ) );

  std::ostringstream os;
  std::string tmp_str = num_active_nodes == 1 ? " node" : " nodes";
  os << "Preparing " << num_active_nodes << tmp_str << " for simulation.";

  if ( num_active_wfr_nodes != 0 )
  {
    tmp_str = num_active_wfr_nodes == 1 ? " uses " : " use ";
    os << " " << num_active_wfr_nodes << " of them" << tmp_str
       << "iterative solution techniques.";
  }

  LOG( M_INFO, "NodeManager::prepare_nodes", os.str() );

  return num_active_nodes;
}

/**
 * This function is called only if the thread data structures are properly set
 * up.
 */
void
NodeManager::finalize_nodes()
{
#ifdef _OPENMP
#pragma omp parallel
  {
    thread tid = kernel().vp_manager.get_thread_id();
#else // clang-format off
  for ( index tid = 0; tid < kernel().vp_manager.get_num_threads(); ++tid )
  {
#endif // clang-format on
    for ( size_t idx = 0; idx < local_nodes_.size(); ++idx )
    {
      Node* node = local_nodes_.get_node_by_index( idx );
      if ( node != 0 )
      {
        if ( node->num_thread_siblings_() > 0 )
        {
          node->get_thread_sibling_( tid )->finalize();
        }
        else
        {
          if ( node->get_thread() == tid )
          {
            node->finalize();
          }
        }
      }
    }
  }
}

void
NodeManager::print( index p, int depth )
{
  Subnet* target = dynamic_cast< Subnet* >( get_node( p ) );
  if ( target != NULL )
    std::cout << target->print_network( depth + 1, 0 );
  else
    throw SubnetExpected();
}


void
NodeManager::set_status( index gid, const DictionaryDatum& d )
{

  assert( gid > 0 or "This function cannot be called for the root node." );
  if ( gid > 0 )
  {
    // we first handle normal nodes, except the root (GID 0)
    Node* target = local_nodes_.get_node_by_gid( gid );
    if ( target != 0 )
    {
      // node is local
      if ( target->num_thread_siblings_() == 0 )
        set_status_single_node_( *target, d );
      else
        for ( size_t t = 0; t < target->num_thread_siblings_(); ++t )
        {
          // non-root container for devices without proxies and subnets
          // we iterate over all threads
          assert( target->get_thread_sibling_( t ) != 0 );
          set_status_single_node_( *( target->get_thread_sibling_( t ) ), d );
        }
    }
    return;
  }
}

void
NodeManager::get_status( DictionaryDatum& d )
{
  def< long >( d, "network_size", size() );

  std::map< long, size_t > sna_cts = local_nodes_.get_step_ctr();
  DictionaryDatum cdict( new Dictionary );
  for ( std::map< long, size_t >::const_iterator cit = sna_cts.begin();
        cit != sna_cts.end();
        ++cit )
  {
    std::stringstream s;
    s << cit->first;
    ( *cdict )[ s.str() ] = cit->second;
  }
}

void
NodeManager::set_status( const DictionaryDatum& d )
{
  std::string tmp;
  // proceed only if there are unaccessed items left
  if ( !d->all_accessed( tmp ) )
  {
    // Fetch the target pointer here. We cannot do it above, since
    // Network::set_status() may modify the root compound if the number
    // of threads changes. HEP, 2008-10-20
    Node* target = local_nodes_.get_node_by_gid( 0 );
    assert( target != 0 );

    for ( size_t t = 0; t < target->num_thread_siblings_(); ++t )
    {
      // Root container for per-thread subnets. We must prevent clearing of
      // access flags before each compound's properties are set by passing false
      // as last arg we iterate over all threads
      assert( target->get_thread_sibling_( t ) != 0 );
      set_status_single_node_(
        *( target->get_thread_sibling_( t ) ), d, false );
    }
  }
}

void
NodeManager::reset_nodes_state()
{
  /* Reinitialize state on all nodes, force init_buffers() on next
     call to simulate().
     Finding all nodes is non-trivial:
     - We iterate over local nodes only.
     - Nodes without proxies are not registered in nodes_. Instead, a
       SiblingContainer is created as container, and this container is
       stored in nodes_. The container then contains the actual nodes,
       which need to be reset.
     Thus, we iterate nodes_; additionally, we iterate the content of
     a Node if it's model id is -1, which indicates that it is a
     container.  Subnets are not iterated, since their nodes are
     registered in nodes_ directly.
   */
  for ( size_t n = 0; n < local_nodes_.size(); ++n )
  {
    Node* node = local_nodes_.get_node_by_index( n );
    assert( node != 0 );
    if ( node->num_thread_siblings_() == 0 ) // not a SiblingContainer
    {
      node->init_state();
      node->set_buffers_initialized( false );
    }
    else if ( node->get_model_id() == -1 )
    {
      SiblingContainer* const c = dynamic_cast< SiblingContainer* >( node );
      assert( c );
      for ( std::vector< Node* >::iterator it = c->begin(); it != c->end();
            ++it )
      {
        ( *it )->init_state();
        ( *it )->set_buffers_initialized( false );
      }
    }
  }
}
}<|MERGE_RESOLUTION|>--- conflicted
+++ resolved
@@ -38,10 +38,7 @@
 #include "node.h"
 #include "sibling_container.h"
 #include "subnet.h"
-<<<<<<< HEAD
-=======
 #include "vp_manager.h"
->>>>>>> 62c019ba
 #include "vp_manager_impl.h"
 
 // Includes from sli:

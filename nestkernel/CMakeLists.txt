--- conflicted
+++ resolved
@@ -56,10 +56,6 @@
       per_thread_bool_indicator.h per_thread_bool_indicator.cpp
       proxynode.h proxynode.cpp
       random_generators.h
-<<<<<<< HEAD
-      random_manager.h random_manager.cpp
-=======
->>>>>>> ab128bc6
       recording_device.h recording_device.cpp
       pseudo_recording_device.h
       ring_buffer.h ring_buffer.cpp

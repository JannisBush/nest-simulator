--- conflicted
+++ resolved
@@ -94,62 +94,6 @@
   return std::string( "(nest-init) run" );
 }
 
-<<<<<<< HEAD
-
-/* BeginDocumentation
-   Name: ChangeSubnet - change the current working subnet.
-   Synopsis:
-   gid   ChangeSubnet -> -
-   Parameters:
-   gid - The GID of the new current subnet.
-   Description:
-   Change the current subnet to the one given as argument. Create
-   will place newly created nodes in the current working subnet.
-   ChangeSubnet is not allowed for layer subnets used in the
-   topology module.
-
-   This function can be used to change the working subnet to a new
-   location, similar to the UNIX command cd.
-
-   SeeAlso: CurrentSubnet
-*/
-
-void
-NestModule::ChangeSubnet_iFunction::execute( SLIInterpreter* i ) const
-{
-  i->assert_stack_load( 1 );
-
-  index node_gid = getValue< long >( i->OStack.pick( 0 ) );
-
-  change_subnet( node_gid );
-
-  i->OStack.pop();
-  i->EStack.pop();
-}
-
-/* BeginDocumentation
-   Name: CurrentSubnet - return the gid of the current network node.
-
-   Synopsis: CurrentSubnet -> gid
-   Description:
-   CurrentSubnet returns the gid of the current working subnet in form
-   of an integer number
-   Availability: NEST
-   SeeAlso: ChangeSubnet
-   Author: Marc-Oliver Gewaltig
-*/
-
-void
-NestModule::CurrentSubnetFunction::execute( SLIInterpreter* i ) const
-{
-  index current = current_subnet();
-
-  i->OStack.push( current );
-  i->EStack.pop();
-}
-
-=======
->>>>>>> 3122b9c3
 /* BeginDocumentation
    Name: SetStatus - sets the value of properties of a node, connection, random
    deviate generator or object
@@ -179,7 +123,6 @@
    SeeAlso: ShowStatus, GetStatus, GetKernelStatus, info, modeldict, Set,
    SetStatus_v, SetStatus_dict
 */
-
 void
 NestModule::SetStatus_idFunction::execute( SLIInterpreter* i ) const
 {
@@ -577,62 +520,6 @@
   i->EStack.pop();
 }
 
-<<<<<<< HEAD
-void
-NestModule::GetNodes_i_D_b_bFunction::execute( SLIInterpreter* i ) const
-{
-  i->assert_stack_load( 4 );
-
-  const bool return_gids_only = getValue< bool >( i->OStack.pick( 0 ) );
-  const bool include_remote = not getValue< bool >( i->OStack.pick( 1 ) );
-  const DictionaryDatum params =
-    getValue< DictionaryDatum >( i->OStack.pick( 2 ) );
-  const index node_id = getValue< long >( i->OStack.pick( 3 ) );
-
-  ArrayDatum result =
-    get_nodes( node_id, params, include_remote, return_gids_only );
-
-  i->OStack.pop( 4 );
-  i->OStack.push( result );
-  i->EStack.pop();
-}
-
-void
-NestModule::GetChildren_i_D_bFunction::execute( SLIInterpreter* i ) const
-{
-  i->assert_stack_load( 3 );
-
-  const bool include_remote = not getValue< bool >( i->OStack.pick( 0 ) );
-  const DictionaryDatum params =
-    getValue< DictionaryDatum >( i->OStack.pick( 1 ) );
-  const index node_id = getValue< long >( i->OStack.pick( 2 ) );
-
-  ArrayDatum result = get_children( node_id, params, include_remote );
-
-  i->OStack.pop( 3 );
-  i->OStack.push( result );
-  i->EStack.pop();
-}
-
-void
-NestModule::GetLeaves_i_D_bFunction::execute( SLIInterpreter* i ) const
-{
-  i->assert_stack_load( 3 );
-
-  const bool include_remote = not getValue< bool >( i->OStack.pick( 0 ) );
-  const DictionaryDatum params =
-    getValue< DictionaryDatum >( i->OStack.pick( 1 ) );
-  const index node_id = getValue< long >( i->OStack.pick( 2 ) );
-
-  ArrayDatum result = get_leaves( node_id, params, include_remote );
-
-  i->OStack.pop( 3 );
-  i->OStack.push( result );
-  i->EStack.pop();
-}
-
-=======
->>>>>>> 3122b9c3
 /* BeginDocumentation
    Name: ResetKernel - Put the simulation kernel back to its initial state.
    Description:
@@ -1755,16 +1642,6 @@
     SLIInterpreter::datatypefunction );
 
   // register interface functions with interpreter
-<<<<<<< HEAD
- // i->createcommand( "ChangeSubnet", &changesubnet_ifunction, "NEST 3.0" );
- // i->createcommand( "CurrentSubnet", &currentsubnetfunction, "NEST 3.0" );
- // i->createcommand( "GetNodes_i_D_b_b", &getnodes_i_D_b_bfunction, "NEST 3.0" );
- // i->createcommand( "GetLeaves_i_D_b", &getleaves_i_D_bfunction, "NEST 3.0" );
- // i->createcommand(
- //   "GetChildren_i_D_b", &getchildren_i_D_bfunction, "NEST 3.0" );
-
-=======
->>>>>>> 3122b9c3
   i->createcommand( "RestoreNodes_a", &restorenodes_afunction );
 
   i->createcommand( "SetStatus_id", &setstatus_idfunction );

/*
 *  sparse_node_array.cpp
 *
 *  This file is part of NEST.
 *
 *  Copyright (C) 2004 The NEST Initiative
 *
 *  NEST is free software: you can redistribute it and/or modify
 *  it under the terms of the GNU General Public License as published by
 *  the Free Software Foundation, either version 2 of the License, or
 *  (at your option) any later version.
 *
 *  NEST is distributed in the hope that it will be useful,
 *  but WITHOUT ANY WARRANTY; without even the implied warranty of
 *  MERCHANTABILITY or FITNESS FOR A PARTICULAR PURPOSE.  See the
 *  GNU General Public License for more details.
 *
 *  You should have received a copy of the GNU General Public License
 *  along with NEST.  If not, see <http://www.gnu.org/licenses/>.
 *
 */

#include "sparse_node_array.h"

// Includes from nestkernel:
#include "exceptions.h"
#include "kernel_manager.h"
#include "node.h"
#include "vp_manager_impl.h"


#include "kernel_manager.h"

nest::SparseNodeArray::NodeEntry::NodeEntry( Node& node, index node_id )
  : node_( &node )
  , node_id_( node_id )
{
}

nest::SparseNodeArray::SparseNodeArray()
  : nodes_()
  , global_max_node_id_( 0 )
  , local_min_node_id_( 0 )
  , local_max_node_id_( 0 )
<<<<<<< HEAD
  , scale_split_id_( 0 )
  , scale_split_idx_( 0 )
  , split_has_occured_( false )
  , adding_nodes_with_proxies_( false ) // meaningless default
=======
  , left_scale_( 1.0 )
  , right_scale_( 1.0 )
  , split_node_id_( 0 )
  , split_idx_( 0 )
  , have_split_( false )
  , left_side_has_proxies_( false ) // meaningless initial value
{
}

void
nest::SparseNodeArray::clear()
>>>>>>> ec2b6c42
{
  nodes_.clear();

  global_max_node_id_ = 0;
  local_min_node_id_ = 0;
  local_max_node_id_ = 0;
  left_scale_ = 1.0;
  right_scale_ = 1.0;
  split_node_id_ = 0;
  split_idx_ = 0;
  have_split_ = false;
  left_side_has_proxies_ = false;
}

void
nest::SparseNodeArray::add_local_node( Node& node )
{
  const index node_id = node.get_node_id();

  // ensure increasing order
  assert( node_id > local_max_node_id_ );

  nodes_.push_back( NodeEntry( node, node_id ) );
  local_max_node_id_ = node_id;

  // mark array inconsistent until set_max_node_id() called
  global_max_node_id_ = 0;

  // set up when first node is added
  if ( local_min_node_id_ == 0 )
  {
    local_min_node_id_ = node_id;
<<<<<<< HEAD
    adding_nodes_with_proxies_ = node.has_proxies();
=======
    left_side_has_proxies_ = node.has_proxies();

    // we now know which scale applies on which side of the split
    const double proxy_scale = 1.0 / static_cast< double >( kernel().vp_manager.get_num_virtual_processes() );
    if ( left_side_has_proxies_ )
    {
      left_scale_ = proxy_scale;
    }
    else
    {
      right_scale_ = proxy_scale;
    }
>>>>>>> ec2b6c42
  }

<<<<<<< HEAD
  if ( not split_has_occured_ )
  {
    if ( adding_nodes_with_proxies_ != node.has_proxies() )
    {
      split_has_occured_ = true;
    }
    else
    {
      scale_split_id_ = node_id;
      ++scale_split_idx_;
      if ( local_max_node_id_ > local_min_node_id_ )
      {
        const double size = static_cast< double >( nodes_.size() - 1 );
        id_idx_scale_[ 0 ] = size / ( local_max_node_id_ - local_min_node_id_ );
      }
    }
  }
  else
  {
    if ( local_max_node_id_ > scale_split_id_ )
    {
      const double size = static_cast< double >( nodes_.size() - scale_split_idx_ );
      id_idx_scale_[ 1 ] = size / ( local_max_node_id_ - scale_split_id_ );
    }
  }
  assert( id_idx_scale_[ 0 ] >= 0. );
  assert( id_idx_scale_[ 0 ] <= 1. );
  assert( id_idx_scale_[ 1 ] >= 0. );
  assert( id_idx_scale_[ 1 ] <= 1. );
=======
  if ( not have_split_ )
  {
    if ( left_side_has_proxies_ != node.has_proxies() )
    {
      // node is first past splitting point
      have_split_ = true;
    }
    else
    {
      ++split_idx_; // index one beyond the node
    }
  }
>>>>>>> ec2b6c42
}

void
nest::SparseNodeArray::set_max_node_id( index node_id )
{
  assert( node_id > 0 ); // minimum node ID is 1
  assert( node_id >= local_max_node_id_ );
  global_max_node_id_ = node_id;
  if ( not have_split_ )
  {
    split_node_id_ = global_max_node_id_ + 1;
  }
}

nest::Node*
nest::SparseNodeArray::get_node_by_node_id( index node_id ) const
{
  assert( is_consistent_() );

  if ( node_id < 1 or global_max_node_id_ < node_id )
  {
    throw UnknownNode();
  }

  // handle node_ids below or above range
  if ( node_id < local_min_node_id_ or local_max_node_id_ < node_id )
  {
    return 0;
  }

<<<<<<< HEAD
  const bool after_split = node_id > scale_split_id_;
  const index ref_id = after_split ? scale_split_id_ : local_min_node_id_;
  const size_t ref_idx = after_split ? scale_split_idx_ : 0;

  // now estimate index
  const size_t idx_guess =
    std::min( static_cast< size_t >( ref_idx + std::floor( id_idx_scale_[ after_split ] * ( node_id - ref_id ) ) ),
      nodes_.size() - 1 );
=======
  /* Find base index and node ID for estimating location of desired node in array.
   *
   * In the expression for base_id, split_node_id_ will only be used if we are on the
   * right side, when the value is well-defined.
   */
  const bool left_side = node_id < split_node_id_;
  const double scale = left_side ? left_scale_ : right_scale_;
  const size_t base_idx = left_side ? 0 : split_idx_;
  const index base_id = left_side ? local_min_node_id_ : split_node_id_;

  // estimate index, limit to array size for safety size
  auto idx =
    std::min( static_cast< size_t >( base_idx + std::floor( scale * ( node_id - base_id ) ) ), nodes_.size() - 1 );
>>>>>>> ec2b6c42

  // search left if necessary
  auto idx = idx_guess;
  while ( 0 < idx and node_id < nodes_[ idx ].node_id_ )
  {
    --idx;
  }

  // search right if necessary
  while ( idx < nodes_.size() and nodes_[ idx ].node_id_ < node_id )
  {
    ++idx;
  }

<<<<<<< HEAD
  // adjust scaling based on search steps required
  if ( std::abs( static_cast< long >( idx ) - static_cast< long >( idx_guess ) ) > 10 )
  {
    id_idx_scale_[ after_split ] = std::min( 1.0, static_cast< double >( idx - ref_idx ) / ( node_id - ref_id ) );
  }
  assert( id_idx_scale_[ after_split ] >= 0.0 );
  assert( id_idx_scale_[ after_split ] <= 1.0 );

=======
>>>>>>> ec2b6c42
  if ( idx < nodes_.size() and nodes_[ idx ].node_id_ == node_id )
  {
    return nodes_[ idx ].node_;
  }
  else
  {
    return 0;
  }
}<|MERGE_RESOLUTION|>--- conflicted
+++ resolved
@@ -29,8 +29,6 @@
 #include "vp_manager_impl.h"
 
 
-#include "kernel_manager.h"
-
 nest::SparseNodeArray::NodeEntry::NodeEntry( Node& node, index node_id )
   : node_( &node )
   , node_id_( node_id )
@@ -42,12 +40,6 @@
   , global_max_node_id_( 0 )
   , local_min_node_id_( 0 )
   , local_max_node_id_( 0 )
-<<<<<<< HEAD
-  , scale_split_id_( 0 )
-  , scale_split_idx_( 0 )
-  , split_has_occured_( false )
-  , adding_nodes_with_proxies_( false ) // meaningless default
-=======
   , left_scale_( 1.0 )
   , right_scale_( 1.0 )
   , split_node_id_( 0 )
@@ -59,7 +51,6 @@
 
 void
 nest::SparseNodeArray::clear()
->>>>>>> ec2b6c42
 {
   nodes_.clear();
 
@@ -92,9 +83,6 @@
   if ( local_min_node_id_ == 0 )
   {
     local_min_node_id_ = node_id;
-<<<<<<< HEAD
-    adding_nodes_with_proxies_ = node.has_proxies();
-=======
     left_side_has_proxies_ = node.has_proxies();
 
     // we now know which scale applies on which side of the split
@@ -107,40 +95,8 @@
     {
       right_scale_ = proxy_scale;
     }
->>>>>>> ec2b6c42
   }
 
-<<<<<<< HEAD
-  if ( not split_has_occured_ )
-  {
-    if ( adding_nodes_with_proxies_ != node.has_proxies() )
-    {
-      split_has_occured_ = true;
-    }
-    else
-    {
-      scale_split_id_ = node_id;
-      ++scale_split_idx_;
-      if ( local_max_node_id_ > local_min_node_id_ )
-      {
-        const double size = static_cast< double >( nodes_.size() - 1 );
-        id_idx_scale_[ 0 ] = size / ( local_max_node_id_ - local_min_node_id_ );
-      }
-    }
-  }
-  else
-  {
-    if ( local_max_node_id_ > scale_split_id_ )
-    {
-      const double size = static_cast< double >( nodes_.size() - scale_split_idx_ );
-      id_idx_scale_[ 1 ] = size / ( local_max_node_id_ - scale_split_id_ );
-    }
-  }
-  assert( id_idx_scale_[ 0 ] >= 0. );
-  assert( id_idx_scale_[ 0 ] <= 1. );
-  assert( id_idx_scale_[ 1 ] >= 0. );
-  assert( id_idx_scale_[ 1 ] <= 1. );
-=======
   if ( not have_split_ )
   {
     if ( left_side_has_proxies_ != node.has_proxies() )
@@ -153,7 +109,6 @@
       ++split_idx_; // index one beyond the node
     }
   }
->>>>>>> ec2b6c42
 }
 
 void
@@ -184,16 +139,6 @@
     return 0;
   }
 
-<<<<<<< HEAD
-  const bool after_split = node_id > scale_split_id_;
-  const index ref_id = after_split ? scale_split_id_ : local_min_node_id_;
-  const size_t ref_idx = after_split ? scale_split_idx_ : 0;
-
-  // now estimate index
-  const size_t idx_guess =
-    std::min( static_cast< size_t >( ref_idx + std::floor( id_idx_scale_[ after_split ] * ( node_id - ref_id ) ) ),
-      nodes_.size() - 1 );
-=======
   /* Find base index and node ID for estimating location of desired node in array.
    *
    * In the expression for base_id, split_node_id_ will only be used if we are on the
@@ -207,10 +152,8 @@
   // estimate index, limit to array size for safety size
   auto idx =
     std::min( static_cast< size_t >( base_idx + std::floor( scale * ( node_id - base_id ) ) ), nodes_.size() - 1 );
->>>>>>> ec2b6c42
 
   // search left if necessary
-  auto idx = idx_guess;
   while ( 0 < idx and node_id < nodes_[ idx ].node_id_ )
   {
     --idx;
@@ -222,17 +165,6 @@
     ++idx;
   }
 
-<<<<<<< HEAD
-  // adjust scaling based on search steps required
-  if ( std::abs( static_cast< long >( idx ) - static_cast< long >( idx_guess ) ) > 10 )
-  {
-    id_idx_scale_[ after_split ] = std::min( 1.0, static_cast< double >( idx - ref_idx ) / ( node_id - ref_id ) );
-  }
-  assert( id_idx_scale_[ after_split ] >= 0.0 );
-  assert( id_idx_scale_[ after_split ] <= 1.0 );
-
-=======
->>>>>>> ec2b6c42
   if ( idx < nodes_.size() and nodes_[ idx ].node_id_ == node_id )
   {
     return nodes_[ idx ].node_;

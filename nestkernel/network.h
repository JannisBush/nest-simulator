--- conflicted
+++ resolved
@@ -258,46 +258,6 @@
   const modelrange& get_contiguous_gid_range( index gid ) const;
 
   /**
-<<<<<<< HEAD
-=======
-   * Add a number of nodes to the network.
-   * This function creates n Node objects of Model m and adds them
-   * to the Network at the current position.
-   * @param m valid Model ID.
-   * @param n Number of Nodes to be created. Defaults to 1 if not
-   * specified.
-   * @throws nest::UnknownModelID
-   */
-  index add_node( index m, long_t n = 1 );
-
-  /**
-   * Restore nodes from an array of status dictionaries.
-   * The following entries must be present in each dictionary:
-   * /model - with the name or index of a neuron mode.
-   *
-   * The following entries are optional:
-   * /parent - the node is created in the parent subnet
-   *
-   * Restore nodes uses the current working node as root. Thus, all
-   * GIDs in the status dictionaties are offset by the GID of the current
-   * working node. This allows entire subnetworks to be copied.
-   */
-  void restore_nodes( const ArrayDatum& );
-
-  /**
-   * Set the state (observable dynamic variables) of a node to model defaults.
-   * @see Node::init_state()
-   */
-  void init_state( index );
-
-  /**
-   * Return total number of network nodes.
-   * The size also includes all Subnet objects.
-   */
-  index size() const;
-
-  /**
->>>>>>> 2eb8b9ac
    * Connect two nodes. The source node is defined by its global ID.
    * The target node is defined by the node. The connection is
    * established on the thread/process that owns the target node.

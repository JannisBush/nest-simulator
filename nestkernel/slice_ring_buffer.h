--- conflicted
+++ resolved
@@ -158,13 +158,8 @@
 inline void
 SliceRingBuffer::add_spike( const long rel_delivery, const long stamp, const double ps_offset, const double weight )
 {
-<<<<<<< HEAD
-  const delay idx = kernel().event_delivery_manager.get_slice_modulo( rel_delivery );
+  const long idx = kernel().event_delivery_manager.get_slice_modulo( rel_delivery );
   assert( static_cast< size_t >( idx ) < queue_.size() );
-=======
-  const long idx = kernel().event_delivery_manager.get_slice_modulo( rel_delivery );
-  assert( ( size_t ) idx < queue_.size() );
->>>>>>> b9514cce
   assert( ps_offset >= 0 );
 
   queue_[ idx ].push_back( SpikeInfo( stamp, ps_offset, weight ) );

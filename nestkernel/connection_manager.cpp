/*
 *  connection_manager.cpp
 *
 *  This file is part of NEST.
 *
 *  Copyright (C) 2004 The NEST Initiative
 *
 *  NEST is free software: you can redistribute it and/or modify
 *  it under the terms of the GNU General Public License as published by
 *  the Free Software Foundation, either version 2 of the License, or
 *  (at your option) any later version.
 *
 *  NEST is distributed in the hope that it will be useful,
 *  but WITHOUT ANY WARRANTY; without even the implied warranty of
 *  MERCHANTABILITY or FITNESS FOR A PARTICULAR PURPOSE.  See the
 *  GNU General Public License for more details.
 *
 *  You should have received a copy of the GNU General Public License
 *  along with NEST.  If not, see <http://www.gnu.org/licenses/>.
 *
 */

#include "connection_manager.h"

// Generated includes:
#include "config.h"

// C++ includes:
#include <algorithm>
#include <cassert>
#include <cmath>
#include <iomanip>
#include <limits>
#include <set>
#include <vector>

// Includes from libnestutil:
#include "compose.hpp"
#include "logging.h"

// Includes from nestkernel:
#include "clopath_archiving_node.h"
#include "conn_builder.h"
#include "conn_builder_factory.h"
#include "connection_label.h"
#include "connector_base.h"
#include "connector_model.h"
#include "delay_checker.h"
#include "exceptions.h"
#include "kernel_manager.h"
#include "mpi_manager_impl.h"
#include "nest_names.h"
#include "node.h"
#include "target_table_devices_impl.h"
#include "vp_manager_impl.h"

// Includes from sli:
#include "dictutils.h"
#include "sliexceptions.h"
#include "token.h"
#include "tokenutils.h"

nest::ConnectionManager::ConnectionManager()
  : connruledict_( new Dictionary() )
  , connbuilder_factories_()
  , min_delay_( 1 )
  , max_delay_( 1 )
  , keep_source_table_( true )
  , connections_have_changed_( false )
  , get_connections_has_been_called_( false )
  , sort_connections_by_source_( true )
  , use_compressed_spikes_( true )
  , has_primary_connections_( false )
  , check_primary_connections_()
  , secondary_connections_exist_( false )
  , check_secondary_connections_()
  , stdp_eps_( 1.0e-6 )
{
}

nest::ConnectionManager::~ConnectionManager()
{
  // Memory leak on purpose!
  // The ConnectionManager is deleted, when the network is deleted, and
  // this happens only, when main() is finished and we give the allocated memory
  // back to the system anyway. Hence, why bother cleaning up our highly
  // scattered connection infrastructure? They do not have any open files, which
  // need to be closed or similar.
}

void
nest::ConnectionManager::initialize()
{
  const thread num_threads = kernel().vp_manager.get_num_threads();
  connections_.resize( num_threads );
  secondary_recv_buffer_pos_.resize( num_threads );
  sort_connections_by_source_ = true;
  connections_have_changed_ = false;

  compressed_spike_data_.resize( 0 );
  check_primary_connections_.initialize( num_threads, false );
  check_secondary_connections_.initialize( num_threads, false );

  get_connections_has_been_called_ = false;

#pragma omp parallel
  {
    const thread tid = kernel().vp_manager.get_thread_id();
    connections_[ tid ] = std::vector< ConnectorBase* >( kernel().model_manager.get_num_synapse_prototypes() );
    secondary_recv_buffer_pos_[ tid ] = std::vector< std::vector< size_t > >();
  } // of omp parallel

  source_table_.initialize();
  target_table_.initialize();
  target_table_devices_.initialize();

  std::vector< DelayChecker > tmp( kernel().vp_manager.get_num_threads() );
  delay_checkers_.swap( tmp );

  std::vector< std::vector< size_t > > tmp2( kernel().vp_manager.get_num_threads(), std::vector< size_t >() );
  num_connections_.swap( tmp2 );

  // The following line is executed by all processes, no need to communicate
  // this change in delays.
  min_delay_ = max_delay_ = 1;

  sw_construction_connect.reset();
}

void
nest::ConnectionManager::finalize()
{
  source_table_.finalize();
  target_table_.finalize();
  target_table_devices_.finalize();
  delete_connections_();
  std::vector< std::vector< ConnectorBase* > >().swap( connections_ );
  std::vector< std::vector< std::vector< size_t > > >().swap( secondary_recv_buffer_pos_ );
  compressed_spike_data_.clear();
}

void
nest::ConnectionManager::set_status( const DictionaryDatum& d )
{
  for ( size_t i = 0; i < delay_checkers_.size(); ++i )
  {
    delay_checkers_[ i ].set_status( d );
  }

  updateValue< bool >( d, names::keep_source_table, keep_source_table_ );
  if ( not keep_source_table_ and kernel().sp_manager.is_structural_plasticity_enabled() )
  {
    throw KernelException(
      "If structural plasticity is enabled, keep_source_table can not be set "
      "to false." );
  }

  updateValue< bool >( d, names::sort_connections_by_source, sort_connections_by_source_ );
  if ( not sort_connections_by_source_ and kernel().sp_manager.is_structural_plasticity_enabled() )
  {
    throw KernelException(
      "If structural plasticity is enabled, sort_connections_by_source can not "
      "be set to false." );
  }

  updateValue< bool >( d, names::use_compressed_spikes, use_compressed_spikes_ );
  if ( use_compressed_spikes_ and not sort_connections_by_source_ )
  {
    throw KernelException( "Spike compression requires sort_connections_by_source to be true." );
  }

  //  Need to update the saved values if we have changed the delay bounds.
  if ( d->known( names::min_delay ) or d->known( names::max_delay ) )
  {
    update_delay_extrema_();
  }
}

nest::DelayChecker&
nest::ConnectionManager::get_delay_checker()
{
  return delay_checkers_[ kernel().vp_manager.get_thread_id() ];
}

void
nest::ConnectionManager::get_status( DictionaryDatum& dict )
{
  update_delay_extrema_();
  def< double >( dict, names::min_delay, Time( Time::step( min_delay_ ) ).get_ms() );
  def< double >( dict, names::max_delay, Time( Time::step( max_delay_ ) ).get_ms() );

  const size_t n = get_num_connections();
  def< long >( dict, names::num_connections, n );
  def< bool >( dict, names::keep_source_table, keep_source_table_ );
  def< bool >( dict, names::sort_connections_by_source, sort_connections_by_source_ );
  def< bool >( dict, names::use_compressed_spikes, use_compressed_spikes_ );

  def< double >( dict, names::time_construction_connect, sw_construction_connect.elapsed() );
}

DictionaryDatum
nest::ConnectionManager::get_synapse_status( const index source_node_id,
  const index target_node_id,
  const thread tid,
  const synindex syn_id,
  const index lcid ) const
{
  kernel().model_manager.assert_valid_syn_id( syn_id );

  DictionaryDatum dict( new Dictionary );
  ( *dict )[ names::source ] = source_node_id;
  ( *dict )[ names::synapse_model ] = LiteralDatum( kernel().model_manager.get_synapse_prototype( syn_id ).get_name() );
  ( *dict )[ names::target_thread ] = tid;
  ( *dict )[ names::synapse_id ] = syn_id;
  ( *dict )[ names::port ] = lcid;

  const Node* source = kernel().node_manager.get_node_or_proxy( source_node_id, tid );
  const Node* target = kernel().node_manager.get_node_or_proxy( target_node_id, tid );

  // synapses from neurons to neurons and from neurons to globally
  // receiving devices
  if ( ( source->has_proxies() and target->has_proxies() and connections_[ tid ][ syn_id ] != NULL )
    or ( ( source->has_proxies() and not target->has_proxies() and not target->local_receiver()
         and connections_[ tid ][ syn_id ] != NULL ) ) )
  {
    connections_[ tid ][ syn_id ]->get_synapse_status( tid, lcid, dict );
  }
  else if ( source->has_proxies() and not target->has_proxies() and target->local_receiver() )
  {
    target_table_devices_.get_synapse_status_to_device( tid, source_node_id, syn_id, dict, lcid );
  }
  else if ( not source->has_proxies() )
  {
    const index ldid = source->get_local_device_id();
    target_table_devices_.get_synapse_status_from_device( tid, ldid, syn_id, dict, lcid );
  }
  else
  {
    assert( false );
  }

  return dict;
}

void
nest::ConnectionManager::set_synapse_status( const index source_node_id,
  const index target_node_id,
  const thread tid,
  const synindex syn_id,
  const index lcid,
  const DictionaryDatum& dict )
{
  kernel().model_manager.assert_valid_syn_id( syn_id );

  const Node* source = kernel().node_manager.get_node_or_proxy( source_node_id, tid );
  const Node* target = kernel().node_manager.get_node_or_proxy( target_node_id, tid );

  try
  {
    ConnectorModel& cm = kernel().model_manager.get_synapse_prototype( syn_id, tid );
    // synapses from neurons to neurons and from neurons to globally
    // receiving devices
    if ( ( source->has_proxies() and target->has_proxies() and connections_[ tid ][ syn_id ] != NULL )
      or ( ( source->has_proxies() and not target->has_proxies() and not target->local_receiver()
           and connections_[ tid ][ syn_id ] != NULL ) ) )
    {
      connections_[ tid ][ syn_id ]->set_synapse_status( lcid, dict, cm );
    }
    else if ( source->has_proxies() and not target->has_proxies() and target->local_receiver() )
    {
      target_table_devices_.set_synapse_status_to_device( tid, source_node_id, syn_id, cm, dict, lcid );
    }
    else if ( not source->has_proxies() )
    {
      const index ldid = source->get_local_device_id();
      target_table_devices_.set_synapse_status_from_device( tid, ldid, syn_id, cm, dict, lcid );
    }
    else
    {
      assert( false );
    }
  }
  catch ( BadProperty& e )
  {
    throw BadProperty(
      String::compose( "Setting status of '%1' connecting from node ID %2 to node ID %3 via port %4: %5",
        kernel().model_manager.get_synapse_prototype( syn_id, tid ).get_name(),
        source_node_id,
        target_node_id,
        lcid,
        e.message() ) );
  }
}

void
nest::ConnectionManager::delete_connections_()
{
#pragma omp parallel
  {
    const thread tid = kernel().vp_manager.get_thread_id();
    for ( std::vector< ConnectorBase* >::iterator conn = connections_[ tid ].begin(); conn != connections_[ tid ].end();
          ++conn )
    {
      delete *conn;
    }
  } // end omp parallel
}

const nest::Time
nest::ConnectionManager::get_min_delay_time_() const
{
  Time min_delay = Time::pos_inf();

  std::vector< DelayChecker >::const_iterator it;
  for ( it = delay_checkers_.begin(); it != delay_checkers_.end(); ++it )
  {
    min_delay = std::min( min_delay, it->get_min_delay() );
  }

  return min_delay;
}

const nest::Time
nest::ConnectionManager::get_max_delay_time_() const
{
  Time max_delay = Time::get_resolution();

  std::vector< DelayChecker >::const_iterator it;
  for ( it = delay_checkers_.begin(); it != delay_checkers_.end(); ++it )
  {
    max_delay = std::max( max_delay, it->get_max_delay() );
  }

  return max_delay;
}

bool
nest::ConnectionManager::get_user_set_delay_extrema() const
{
  bool user_set_delay_extrema = false;

  std::vector< DelayChecker >::const_iterator it;
  for ( it = delay_checkers_.begin(); it != delay_checkers_.end(); ++it )
  {
    user_set_delay_extrema |= it->get_user_set_delay_extrema();
  }

  return user_set_delay_extrema;
}

nest::ConnBuilder*
nest::ConnectionManager::get_conn_builder( const std::string& name,
  NodeCollectionPTR sources,
  NodeCollectionPTR targets,
  const DictionaryDatum& conn_spec,
  const std::vector< DictionaryDatum >& syn_specs )
{
  const size_t rule_id = connruledict_->lookup( name );
  return connbuilder_factories_.at( rule_id )->create( sources, targets, conn_spec, syn_specs );
}

void
nest::ConnectionManager::calibrate( const TimeConverter& tc )
{
  for ( thread tid = 0; tid < kernel().vp_manager.get_num_threads(); ++tid )
  {
    delay_checkers_[ tid ].calibrate( tc );
  }
}

void
nest::ConnectionManager::connect( NodeCollectionPTR sources,
  NodeCollectionPTR targets,
  const DictionaryDatum& conn_spec,
  const std::vector< DictionaryDatum >& syn_specs )
{
  if ( sources->empty() )
  {
    throw IllegalConnection( "Presynaptic nodes cannot be an empty NodeCollection" );
  }
  if ( targets->empty() )
  {
    throw IllegalConnection( "Postsynaptic nodes cannot be an empty NodeCollection" );
  }

  conn_spec->clear_access_flags();

  for ( auto syn_params : syn_specs )
  {
    syn_params->clear_access_flags();
  }

  if ( not conn_spec->known( names::rule ) )
  {
    throw BadProperty( "Connectivity spec must contain connectivity rule." );
  }
  const Name rule_name = static_cast< const std::string >( ( *conn_spec )[ names::rule ] );

  if ( not connruledict_->known( rule_name ) )
  {
    throw BadProperty( String::compose( "Unknown connectivity rule: %1", rule_name ) );
  }

  const long rule_id = ( *connruledict_ )[ rule_name ];

  ConnBuilder* cb = connbuilder_factories_.at( rule_id )->create( sources, targets, conn_spec, syn_specs );
  assert( cb != 0 );

  // at this point, all entries in conn_spec and syn_spec have been checked
  ALL_ENTRIES_ACCESSED( *conn_spec, "Connect", "Unread dictionary entries in conn_spec: " );
  for ( auto syn_params : syn_specs )
  {
    ALL_ENTRIES_ACCESSED( *syn_params, "Connect", "Unread dictionary entries in syn_spec: " );
  }

  // Set flag before calling cb->connect() in case exception is thrown after some connections have been created.
  set_connections_have_changed();

  cb->connect();
  delete cb;
}

void
nest::ConnectionManager::connect( TokenArray sources, TokenArray targets, const DictionaryDatum& syn_spec )
{
  // Get synapse id
  size_t syn_id = 0;
  auto synmodel = syn_spec->lookup( names::model );
  if ( not synmodel.empty() )
  {
    std::string synmodel_name = getValue< std::string >( synmodel );
    synmodel = kernel().model_manager.get_synapsedict()->lookup( synmodel_name );
    if ( not synmodel.empty() )
    {
      syn_id = static_cast< size_t >( synmodel );
    }
    else
    {
      throw UnknownModelName( synmodel_name );
    }
  }
  // Connect all sources to all targets
  for ( auto&& source : sources )
  {
    auto source_node = kernel().node_manager.get_node_or_proxy( source );
    for ( auto&& target : targets )
    {
      auto target_node = kernel().node_manager.get_node_or_proxy( target );
      auto target_thread = target_node->get_thread();
      connect_( *source_node, *target_node, source, target_thread, syn_id, syn_spec );
    }
  }
}

void
nest::ConnectionManager::update_delay_extrema_()
{
  min_delay_ = get_min_delay_time_().get_steps();
  max_delay_ = get_max_delay_time_().get_steps();

  if ( not get_user_set_delay_extrema() )
  {
    // If no min/max_delay is set explicitly (SetKernelStatus), then the default
    // delay used by the SPBuilders have to be respected for the min/max_delay.
    min_delay_ = std::min( min_delay_, kernel().sp_manager.builder_min_delay() );
    max_delay_ = std::max( max_delay_, kernel().sp_manager.builder_max_delay() );
  }

  if ( kernel().mpi_manager.get_num_processes() > 1 )
  {
    std::vector< delay > min_delays( kernel().mpi_manager.get_num_processes() );
    min_delays[ kernel().mpi_manager.get_rank() ] = min_delay_;
    kernel().mpi_manager.communicate( min_delays );
    min_delay_ = *std::min_element( min_delays.begin(), min_delays.end() );

    std::vector< delay > max_delays( kernel().mpi_manager.get_num_processes() );
    max_delays[ kernel().mpi_manager.get_rank() ] = max_delay_;
    kernel().mpi_manager.communicate( max_delays );
    max_delay_ = *std::max_element( max_delays.begin(), max_delays.end() );
  }

  if ( min_delay_ == Time::pos_inf().get_steps() )
  {
    min_delay_ = Time::get_resolution().get_steps();
  }
}

// node ID node thread syn_id dict delay weight
void
nest::ConnectionManager::connect( const index snode_id,
  Node* target,
  thread target_thread,
  const synindex syn_id,
  const DictionaryDatum& params,
  const double delay,
  const double weight )
{
  kernel().model_manager.assert_valid_syn_id( syn_id );

  Node* source = kernel().node_manager.get_node_or_proxy( snode_id, target_thread );

  ConnectionType connection_type = connection_required( source, target, target_thread );

  switch ( connection_type )
  {
  case CONNECT:
    connect_( *source, *target, snode_id, target_thread, syn_id, params, delay, weight );
    break;
  case CONNECT_FROM_DEVICE:
    connect_from_device_( *source, *target, target_thread, syn_id, params, delay, weight );
    break;
  case CONNECT_TO_DEVICE:
    connect_to_device_( *source, *target, snode_id, target_thread, syn_id, params, delay, weight );
    break;
  case NO_CONNECTION:
    return;
  }
}

// node_id node_id dict syn_id
bool
nest::ConnectionManager::connect( const index snode_id,
  const index tnode_id,
  const DictionaryDatum& params,
  const synindex syn_id )
{
  kernel().model_manager.assert_valid_syn_id( syn_id );

  const thread tid = kernel().vp_manager.get_thread_id();

  if ( not kernel().node_manager.is_local_node_id( tnode_id ) )
  {
    return false;
  }

  Node* target = kernel().node_manager.get_node_or_proxy( tnode_id, tid );
  const thread target_thread = target->get_thread();
  Node* source = kernel().node_manager.get_node_or_proxy( snode_id, target_thread );

  ConnectionType connection_type = connection_required( source, target, target_thread );
  bool connected = true;

  switch ( connection_type )
  {
  case CONNECT:
    connect_( *source, *target, snode_id, target_thread, syn_id, params );
    break;
  case CONNECT_FROM_DEVICE:
    connect_from_device_( *source, *target, target_thread, syn_id, params );
    break;
  case CONNECT_TO_DEVICE:
    connect_to_device_( *source, *target, snode_id, target_thread, syn_id, params );
    break;
  case NO_CONNECTION:
    connected = false;
    break;
  }

  return connected;
}

void
nest::ConnectionManager::connect_arrays( long* sources,
  long* targets,
  double* weights,
  double* delays,
  std::vector< std::string >& p_keys,
  double* p_values,
  size_t n,
  std::string syn_model )
{
  // only place, where stopwatch sw_construction_connect is needed in addition to nestmodule.cpp
  sw_construction_connect.start();

  // Mapping pointers to the first parameter value of each parameter to their respective names.
  std::map< Name, double* > param_pointers;
  if ( p_keys.size() != 0 )
  {
    size_t i = 0;
    for ( auto& key : p_keys )
    {
      // Shifting the pointer to the first value of the parameter.
      param_pointers[ key ] = p_values + i * n;
      ++i;
    }
  }

  // Dictionary holding additional synapse parameters, passed to the connect call.
  std::vector< DictionaryDatum > param_dicts;
  param_dicts.reserve( kernel().vp_manager.get_num_threads() );
  for ( thread i = 0; i < kernel().vp_manager.get_num_threads(); ++i )
  {
    param_dicts.emplace_back( new Dictionary );
    for ( auto& param_keys : p_keys )
    {
      if ( Name( param_keys ) == names::receptor_type )
      {
        ( *param_dicts[ i ] )[ param_keys ] = Token( new IntegerDatum( 0 ) );
      }
      else
      {
        ( *param_dicts[ i ] )[ param_keys ] = Token( new DoubleDatum( 0.0 ) );
      }
    }
  }

  index synapse_model_id( kernel().model_manager.get_synapsedict()->lookup( syn_model ) );

  // Increments pointers to weight and delay, if they are specified.
  auto increment_wd = [weights, delays]( decltype( weights ) & w, decltype( delays ) & d )
  {
    if ( weights != nullptr )
    {
      ++w;
    }
    if ( delays != nullptr )
    {
      ++d;
    }
  };

<<<<<<< HEAD
  // Set flag before entering parallel section in case we have less connections than ranks.
  set_connections_have_changed();
=======
  // Set flag before entering parallel section in case we have fewer connections than ranks.
  set_have_connections_changed();
>>>>>>> 4e33d066

  // Vector for storing exceptions raised by threads.
  std::vector< std::shared_ptr< WrappedThreadException > > exceptions_raised( kernel().vp_manager.get_num_threads() );

#pragma omp parallel
  {
    const auto tid = kernel().vp_manager.get_thread_id();
    try
    {
      auto s = sources;
      auto t = targets;
      auto w = weights;
      auto d = delays;
      double weight_buffer = numerics::nan;
      double delay_buffer = numerics::nan;
      int index_counter = 0;

      for ( ; s != sources + n; ++s, ++t, ++index_counter )
      {
        if ( 0 >= *s or static_cast< index >( *s ) > kernel().node_manager.size() )
        {
          throw UnknownNode( *s );
        }
        if ( 0 >= *t or static_cast< index >( *t ) > kernel().node_manager.size() )
        {
          throw UnknownNode( *t );
        }
        auto target_node = kernel().node_manager.get_node_or_proxy( *t, tid );
        if ( target_node->is_proxy() )
        {
          increment_wd( w, d );
          continue;
        }

        // If weights or delays are specified, the buffers are replaced with the values.
        // If not, the buffers will be NaN and replaced by a default value by the connect function.
        if ( weights != nullptr )
        {
          weight_buffer = *w;
        }
        if ( delays != nullptr )
        {
          delay_buffer = *d;
        }

        // Store the key-value pair of each parameter in the Dictionary.
        for ( auto& param_pointer_pair : param_pointers )
        {
          // Increment the pointer to the parameter value.
          auto* param = param_pointer_pair.second + index_counter;

          // Receptor type must be an integer.
          if ( param_pointer_pair.first == names::receptor_type )
          {
            const auto rtype_as_long = static_cast< long >( *param );

            if ( *param > 1L << 31 or std::abs( *param - rtype_as_long ) > 0 ) // To avoid rounding errors
            {
              throw BadParameter( "Receptor types must be integers." );
            }

            // Change value of dictionary entry without allocating new datum.
            auto id = static_cast< IntegerDatum* >( ( ( *param_dicts[ tid ] )[ param_pointer_pair.first ] ).datum() );
            ( *id ) = rtype_as_long;
          }
          else
          {
            auto dd = static_cast< DoubleDatum* >( ( ( *param_dicts[ tid ] )[ param_pointer_pair.first ] ).datum() );
            ( *dd ) = *param;
          }
        }

        connect( *s, target_node, tid, synapse_model_id, param_dicts[ tid ], delay_buffer, weight_buffer );

        ALL_ENTRIES_ACCESSED( *param_dicts[ tid ], "connect_arrays", "Unread dictionary entries: " );

        increment_wd( w, d );
      }
    }
    catch ( std::exception& err )
    {
      // We must create a new exception here, err's lifetime ends at the end of the catch block.
      exceptions_raised.at( tid ) = std::shared_ptr< WrappedThreadException >( new WrappedThreadException( err ) );
    }
  }
  // check if any exceptions have been raised
  for ( thread tid = 0; tid < kernel().vp_manager.get_num_threads(); ++tid )
  {
    if ( exceptions_raised.at( tid ).get() )
    {
      throw WrappedThreadException( *( exceptions_raised.at( tid ) ) );
    }
  }

  sw_construction_connect.stop();
}

void
nest::ConnectionManager::connect_( Node& s,
  Node& r,
  const index s_node_id,
  const thread tid,
  const synindex syn_id,
  const DictionaryDatum& params,
  const double delay,
  const double weight )
{
  const bool is_primary = kernel().model_manager.get_synapse_prototype( syn_id, tid ).is_primary();

  if ( kernel().model_manager.connector_requires_clopath_archiving( syn_id )
    and not dynamic_cast< ClopathArchivingNode* >( &r ) )
  {
    throw NotImplemented(
      "This synapse model is not supported by the neuron model of at least one "
      "connection." );
  }

  if ( kernel().model_manager.connector_requires_urbanczik_archiving( syn_id )
    and not r.supports_urbanczik_archiving() )
  {
    throw NotImplemented(
      "This synapse model is not supported by the neuron model of at least one "
      "connection." );
  }

  kernel()
    .model_manager.get_synapse_prototype( syn_id, tid )
    .add_connection( s, r, connections_[ tid ], syn_id, params, delay, weight );
  source_table_.add_source( tid, syn_id, s_node_id, is_primary );

  increase_connection_count( tid, syn_id );

  // We do not check has_primary_connections_ and secondary_connections_exist_
  // directly as this led to worse performance on the supercomputer Piz Daint.
  if ( check_primary_connections_[ tid ].is_false() and is_primary )
  {
#pragma omp atomic write
    has_primary_connections_ = true;
    check_primary_connections_[ tid ].set_true();
  }
  else if ( check_secondary_connections_[ tid ].is_false() and not is_primary )
  {
#pragma omp atomic write
    secondary_connections_exist_ = true;
    check_secondary_connections_[ tid ].set_true();
  }
}

void
nest::ConnectionManager::connect_to_device_( Node& s,
  Node& r,
  const index s_node_id,
  const thread tid,
  const synindex syn_id,
  const DictionaryDatum& params,
  const double delay,
  const double weight )
{
  // create entries in connection structure for connections to devices
  target_table_devices_.add_connection_to_device( s, r, s_node_id, tid, syn_id, params, delay, weight );

  increase_connection_count( tid, syn_id );
}

void
nest::ConnectionManager::connect_from_device_( Node& s,
  Node& r,
  const thread tid,
  const synindex syn_id,
  const DictionaryDatum& params,
  const double delay,
  const double weight )
{
  // create entries in connections vector of devices
  target_table_devices_.add_connection_from_device( s, r, tid, syn_id, params, delay, weight );

  increase_connection_count( tid, syn_id );
}

void
nest::ConnectionManager::increase_connection_count( const thread tid, const synindex syn_id )
{
  if ( num_connections_[ tid ].size() <= syn_id )
  {
    num_connections_[ tid ].resize( syn_id + 1 );
  }
  ++num_connections_[ tid ][ syn_id ];
  if ( num_connections_[ tid ][ syn_id ] >= MAX_LCID )
  {
    throw KernelException( String::compose(
      "Too many connections: at most %1 connections supported per virtual "
      "process and synapse model.",
      MAX_LCID ) );
  }
}

nest::index
nest::ConnectionManager::find_connection( const thread tid,
  const synindex syn_id,
  const index snode_id,
  const index tnode_id )
{
  // lcid will hold the position of the /first/ connection from node
  // snode_id to any local node, or be invalid
  index lcid = source_table_.find_first_source( tid, syn_id, snode_id );
  if ( lcid == invalid_index )
  {
    return invalid_index;
  }

  // lcid will hold the position of the /first/ connection from node
  // snode_id to node tnode_id, or be invalid
  lcid = connections_[ tid ][ syn_id ]->find_first_target( tid, lcid, tnode_id );
  if ( lcid != invalid_index )
  {
    return lcid;
  }

  return lcid;
}

void
nest::ConnectionManager::disconnect( const thread tid,
  const synindex syn_id,
  const index snode_id,
  const index tnode_id )
{
  set_connections_have_changed();

  assert( syn_id != invalid_synindex );

  const index lcid = find_connection( tid, syn_id, snode_id, tnode_id );

  if ( lcid == invalid_index ) // this function should only be called
                               // with a valid connection
  {
    throw InexistentConnection();
  }

  connections_[ tid ][ syn_id ]->disable_connection( lcid );
  source_table_.disable_connection( tid, syn_id, lcid );

  --num_connections_[ tid ][ syn_id ];
}

void
nest::ConnectionManager::trigger_update_weight( const long vt_id,
  const std::vector< spikecounter >& dopa_spikes,
  const double t_trig )
{
  const thread tid = kernel().vp_manager.get_thread_id();

  for ( std::vector< ConnectorBase* >::iterator it = connections_[ tid ].begin(); it != connections_[ tid ].end();
        ++it )
  {
    if ( *it != NULL )
    {
      ( *it )->trigger_update_weight(
        vt_id, tid, dopa_spikes, t_trig, kernel().model_manager.get_synapse_prototypes( tid ) );
    }
  }
}

size_t
nest::ConnectionManager::get_num_target_data( const thread tid ) const
{
  size_t num_connections = 0;
  for ( synindex syn_id = 0; syn_id < connections_[ tid ].size(); ++syn_id )
  {
    if ( connections_[ tid ][ syn_id ] != NULL )
    {
      num_connections += source_table_.num_unique_sources( tid, syn_id );
    }
  }
  return num_connections;
}

size_t
nest::ConnectionManager::get_num_connections() const
{
  size_t num_connections = 0;
  for ( index t = 0; t < num_connections_.size(); ++t )
  {
    for ( index s = 0; s < num_connections_[ t ].size(); ++s )
    {
      num_connections += num_connections_[ t ][ s ];
    }
  }

  return num_connections;
}

size_t
nest::ConnectionManager::get_num_connections( const synindex syn_id ) const
{
  size_t num_connections = 0;
  for ( index t = 0; t < num_connections_.size(); ++t )
  {
    if ( num_connections_[ t ].size() > syn_id )
    {
      num_connections += num_connections_[ t ][ syn_id ];
    }
  }

  return num_connections;
}

ArrayDatum
nest::ConnectionManager::get_connections( const DictionaryDatum& params )
{
  std::deque< ConnectionID > connectome;
  const Token& source_t = params->lookup( names::source );
  const Token& target_t = params->lookup( names::target );
  const Token& syn_model_t = params->lookup( names::synapse_model );
  NodeCollectionPTR source_a = NodeCollectionPTR( 0 );
  NodeCollectionPTR target_a = NodeCollectionPTR( 0 );

  long synapse_label = UNLABELED_CONNECTION;
  updateValue< long >( params, names::synapse_label, synapse_label );

  if ( not source_t.empty() )
  {
    source_a = getValue< NodeCollectionDatum >( source_t );
    if ( not source_a->valid() )
    {
      throw KernelException( "GetConnection requires valid source NodeCollection." );
    }
  }
  if ( not target_t.empty() )
  {
    target_a = getValue< NodeCollectionDatum >( target_t );
    if ( not target_a->valid() )
    {
      throw KernelException( "GetConnection requires valid target NodeCollection." );
    }
  }

  // If connections have changed, (re-)build presynaptic infrastructure,
  // as this may involve sorting connections by source node IDs.
  if ( connections_have_changed() )
  {
    if ( not kernel().simulation_manager.has_been_simulated() )
    {
      kernel().model_manager.create_secondary_events_prototypes();
    }
#pragma omp parallel
    {
      const thread tid = kernel().vp_manager.get_thread_id();
      kernel().simulation_manager.update_connection_infrastructure( tid );
    }
  }

  size_t syn_id = 0;

  // First we check, whether a synapse model is given.
  // If not, we will iterate all.
  if ( not syn_model_t.empty() )
  {
    Name synmodel_name = getValue< Name >( syn_model_t );
    const Token synmodel = kernel().model_manager.get_synapsedict()->lookup( synmodel_name );
    if ( not synmodel.empty() )
    {
      syn_id = static_cast< size_t >( synmodel );
    }
    else
    {
      throw UnknownModelName( synmodel_name.toString() );
    }
    get_connections( connectome, source_a, target_a, syn_id, synapse_label );
  }
  else
  {
    for ( syn_id = 0; syn_id < kernel().model_manager.get_num_synapse_prototypes(); ++syn_id )
    {
      get_connections( connectome, source_a, target_a, syn_id, synapse_label );
    }
  }

  ArrayDatum result;
  result.reserve( connectome.size() );

  while ( not connectome.empty() )
  {
    result.push_back( ConnectionDatum( connectome.front() ) );
    connectome.pop_front();
  }

  get_connections_has_been_called_ = true;

  return result;
}

// Helper method which removes ConnectionIDs from input deque and
// appends them to output deque.
static inline std::deque< nest::ConnectionID >&
extend_connectome( std::deque< nest::ConnectionID >& out, std::deque< nest::ConnectionID >& in )
{
  while ( not in.empty() )
  {
    out.push_back( in.front() );
    in.pop_front();
  }

  return out;
}

void
nest::ConnectionManager::split_to_neuron_device_vectors_( const thread tid,
  NodeCollectionPTR nodecollection,
  std::vector< index >& neuron_node_ids,
  std::vector< index >& device_node_ids ) const
{
  NodeCollection::const_iterator t_id = nodecollection->begin();
  for ( ; t_id < nodecollection->end(); ++t_id )
  {
    const index node_id = ( *t_id ).node_id;
    const auto node = kernel().node_manager.get_node_or_proxy( node_id, tid );
    // Normal neuron nodes have proxies. Globally receiving devices, e.g. volume transmitter, don't have a local
    // receiver, but are connected in the same way as normal neuron nodes. Therefore they have to be treated as such
    // here.
    if ( node->has_proxies() or not node->local_receiver() )
    {
      neuron_node_ids.push_back( node_id );
    }
    else
    {
      device_node_ids.push_back( node_id );
    }
  }
}

void
nest::ConnectionManager::get_connections( std::deque< ConnectionID >& connectome,
  NodeCollectionPTR source,
  NodeCollectionPTR target,
  synindex syn_id,
  long synapse_label ) const
{
  if ( is_source_table_cleared() )
  {
    throw KernelException(
      "Invalid attempt to access connection information: source table was "
      "cleared." );
  }

  const size_t num_connections = get_num_connections( syn_id );

  if ( num_connections == 0 )
  {
    return;
  }

  if ( not source.get() and not target.get() )
  {
#pragma omp parallel
    {
      thread tid = kernel().vp_manager.get_thread_id();

      std::deque< ConnectionID > conns_in_thread;

      ConnectorBase* connections = connections_[ tid ][ syn_id ];
      if ( connections != NULL )
      {
        // Passing target_node_id = 0 ignores target_node_id while getting connections.
        const size_t num_connections_in_thread = connections->size();
        for ( index lcid = 0; lcid < num_connections_in_thread; ++lcid )
        {
          const index source_node_id = source_table_.get_node_id( tid, syn_id, lcid );
          connections->get_connection( source_node_id, 0, tid, lcid, synapse_label, conns_in_thread );
        }
      }

      target_table_devices_.get_connections( 0, 0, tid, syn_id, synapse_label, conns_in_thread );

      if ( conns_in_thread.size() > 0 )
      {
#pragma omp critical( get_connections )
        {
          extend_connectome( connectome, conns_in_thread );
        }
      }
    } // of omp parallel
    return;
  } // if
  else if ( not source.get() and target.get() )
  {
#pragma omp parallel
    {
      thread tid = kernel().vp_manager.get_thread_id();

      std::deque< ConnectionID > conns_in_thread;

      // Split targets into neuron- and device-vectors.
      std::vector< index > target_neuron_node_ids;
      std::vector< index > target_device_node_ids;
      split_to_neuron_device_vectors_( tid, target, target_neuron_node_ids, target_device_node_ids );

      // Getting regular connections, if they exist.
      ConnectorBase* connections = connections_[ tid ][ syn_id ];
      if ( connections != nullptr )
      {
        const size_t num_connections_in_thread = connections->size();
        for ( index lcid = 0; lcid < num_connections_in_thread; ++lcid )
        {
          const index source_node_id = source_table_.get_node_id( tid, syn_id, lcid );
          connections->get_connection_with_specified_targets(
            source_node_id, target_neuron_node_ids, tid, lcid, synapse_label, conns_in_thread );
        }
      }

      // Getting connections from devices.
      for ( auto t_node_id : target_neuron_node_ids )
      {
        target_table_devices_.get_connections_from_devices_(
          0, t_node_id, tid, syn_id, synapse_label, conns_in_thread );
      }

      // Getting connections to devices.
      for ( auto t_device_id : target_device_node_ids )
      {
        target_table_devices_.get_connections_to_devices_(
          0, t_device_id, tid, syn_id, synapse_label, conns_in_thread );
      }

      if ( conns_in_thread.size() > 0 )
      {
#pragma omp critical( get_connections )
        {
          extend_connectome( connectome, conns_in_thread );
        }
      }
    } // of omp parallel
    return;
  } // else if
  else if ( source.get() )
  {
#pragma omp parallel
    {
      thread tid = kernel().vp_manager.get_thread_id();

      std::deque< ConnectionID > conns_in_thread;

      // Split targets into neuron- and device-vectors.
      std::vector< index > target_neuron_node_ids;
      std::vector< index > target_device_node_ids;
      if ( target.get() )
      {
        split_to_neuron_device_vectors_( tid, target, target_neuron_node_ids, target_device_node_ids );
      }

      const ConnectorBase* connections = connections_[ tid ][ syn_id ];
      if ( connections != NULL )
      {
        const size_t num_connections_in_thread = connections->size();
        for ( index lcid = 0; lcid < num_connections_in_thread; ++lcid )
        {
          const index source_node_id = source_table_.get_node_id( tid, syn_id, lcid );
          if ( source->contains( source_node_id ) )
          {
            if ( not target.get() )
            {
              // Passing target_node_id = 0 ignores target_node_id while getting
              // connections.
              connections->get_connection( source_node_id, 0, tid, lcid, synapse_label, conns_in_thread );
            }
            else
            {
              connections->get_connection_with_specified_targets(
                source_node_id, target_neuron_node_ids, tid, lcid, synapse_label, conns_in_thread );
            }
          }
        }
      }

      NodeCollection::const_iterator s_id = source->begin();
      for ( ; s_id < source->end(); ++s_id )
      {
        const index source_node_id = ( *s_id ).node_id;
        if ( not target.get() )
        {
          target_table_devices_.get_connections( source_node_id, 0, tid, syn_id, synapse_label, conns_in_thread );
        }
        else
        {
          for ( std::vector< index >::const_iterator t_node_id = target_neuron_node_ids.begin();
                t_node_id != target_neuron_node_ids.end();
                ++t_node_id )
          {
            // target_table_devices_ contains connections both to and from
            // devices. First we get connections from devices.
            target_table_devices_.get_connections_from_devices_(
              source_node_id, *t_node_id, tid, syn_id, synapse_label, conns_in_thread );
          }
          for ( std::vector< index >::const_iterator t_node_id = target_device_node_ids.begin();
                t_node_id != target_device_node_ids.end();
                ++t_node_id )
          {
            // Then, we get connections to devices.
            target_table_devices_.get_connections_to_devices_(
              source_node_id, *t_node_id, tid, syn_id, synapse_label, conns_in_thread );
          }
        }
      }

      if ( conns_in_thread.size() > 0 )
      {
#pragma omp critical( get_connections )
        {
          extend_connectome( connectome, conns_in_thread );
        }
      }
    } // of omp parallel
    return;
  } // else if
}

void
nest::ConnectionManager::get_source_node_ids_( const thread tid,
  const synindex syn_id,
  const index tnode_id,
  std::vector< index >& sources )
{
  std::vector< index > source_lcids;
  if ( connections_[ tid ][ syn_id ] != NULL )
  {
    connections_[ tid ][ syn_id ]->get_source_lcids( tid, tnode_id, source_lcids );
    source_table_.get_source_node_ids( tid, syn_id, source_lcids, sources );
  }
}

void
nest::ConnectionManager::get_sources( const std::vector< index >& targets,
  const index syn_id,
  std::vector< std::vector< index > >& sources )
{
  sources.resize( targets.size() );
  for ( std::vector< std::vector< index > >::iterator i = sources.begin(); i != sources.end(); ++i )
  {
    ( *i ).clear();
  }

  for ( thread tid = 0; tid < kernel().vp_manager.get_num_threads(); ++tid )
  {
    for ( size_t i = 0; i < targets.size(); ++i )
    {
      get_source_node_ids_( tid, syn_id, targets[ i ], sources[ i ] );
    }
  }
}

void
nest::ConnectionManager::get_targets( const std::vector< index >& sources,
  const index syn_id,
  const std::string& post_synaptic_element,
  std::vector< std::vector< index > >& targets )
{
  targets.resize( sources.size() );
  for ( std::vector< std::vector< index > >::iterator i = targets.begin(); i != targets.end(); ++i )
  {
    ( *i ).clear();
  }

  for ( thread tid = 0; tid < kernel().vp_manager.get_num_threads(); ++tid )
  {
    for ( size_t i = 0; i < sources.size(); ++i )
    {
      const index start_lcid = source_table_.find_first_source( tid, syn_id, sources[ i ] );
      if ( start_lcid != invalid_index )
      {
        connections_[ tid ][ syn_id ]->get_target_node_ids( tid, start_lcid, post_synaptic_element, targets[ i ] );
      }
    }
  }
}

void
nest::ConnectionManager::sort_connections( const thread tid )
{
  assert( not source_table_.is_cleared() );
  if ( sort_connections_by_source_ )
  {
    for ( synindex syn_id = 0; syn_id < connections_[ tid ].size(); ++syn_id )
    {
      if ( connections_[ tid ][ syn_id ] != NULL )
      {
        connections_[ tid ][ syn_id ]->sort_connections( source_table_.get_thread_local_sources( tid )[ syn_id ] );
      }
    }
    remove_disabled_connections( tid );
  }
}

void
nest::ConnectionManager::compute_target_data_buffer_size()
{
  // Determine number of target data on this rank. Since each thread
  // has its own data structures, we need to count connections on every
  // thread separately to compute the total number of sources.
  size_t num_target_data = 0;
  for ( thread tid = 0; tid < kernel().vp_manager.get_num_threads(); ++tid )
  {
    num_target_data += get_num_target_data( tid );
  }

  // Determine maximum number of target data across all ranks, because
  // all ranks need identically sized buffers.
  std::vector< long > global_num_target_data( kernel().mpi_manager.get_num_processes() );
  global_num_target_data[ kernel().mpi_manager.get_rank() ] = num_target_data;
  kernel().mpi_manager.communicate( global_num_target_data );
  const size_t max_num_target_data = *std::max_element( global_num_target_data.begin(), global_num_target_data.end() );

  // MPI buffers should have at least two entries per process
  const size_t min_num_target_data = 2 * kernel().mpi_manager.get_num_processes();

  // Adjust target data buffers accordingly
  if ( min_num_target_data < max_num_target_data )
  {
    kernel().mpi_manager.set_buffer_size_target_data( max_num_target_data );
  }
  else
  {
    kernel().mpi_manager.set_buffer_size_target_data( min_num_target_data );
  }
}

void
nest::ConnectionManager::compute_compressed_secondary_recv_buffer_positions( const thread tid )
{
#pragma omp single
  {
    buffer_pos_of_source_node_id_syn_id_.clear();
  }

  source_table_.compute_buffer_pos_for_unique_secondary_sources( tid, buffer_pos_of_source_node_id_syn_id_ );
  secondary_recv_buffer_pos_[ tid ].resize( connections_[ tid ].size() );

  const synindex syn_id_end = connections_[ tid ].size();
  for ( synindex syn_id = 0; syn_id < syn_id_end; ++syn_id )
  {
    std::vector< size_t >& positions = secondary_recv_buffer_pos_[ tid ][ syn_id ];

    if ( connections_[ tid ][ syn_id ] != NULL )
    {
      if ( not kernel().model_manager.get_synapse_prototype( syn_id, tid ).is_primary() )
      {
        positions.clear();
        const size_t lcid_end = get_num_connections_( tid, syn_id );
        positions.resize( lcid_end, 0 );

        // Compute and store the buffer position from which this connection
        // should read secondary events.
        for ( size_t lcid = 0; lcid < lcid_end; ++lcid )
        {
          const index source_node_id = source_table_.get_node_id( tid, syn_id, lcid );
          const index sg_s_id = source_table_.pack_source_node_id_and_syn_id( source_node_id, syn_id );
          const thread source_rank = kernel().mpi_manager.get_process_id_of_node_id( source_node_id );

          positions[ lcid ] = buffer_pos_of_source_node_id_syn_id_[ sg_s_id ]
            + kernel().mpi_manager.get_recv_displacement_secondary_events_in_int( source_rank );
        }
      }
    }
  }
}

nest::ConnectionManager::ConnectionType
nest::ConnectionManager::connection_required( Node*& source, Node*& target, thread tid )
{
  // The caller has to check and guarantee that the target is not a
  // proxy and that it is on thread tid.
  assert( not target->is_proxy() );
  thread target_vp = target->get_vp();
  assert( kernel().vp_manager.is_local_vp( target_vp ) );
  assert( kernel().vp_manager.vp_to_thread( target_vp ) == tid );

  // Connections to nodes with proxies (neurons or devices with
  // proxies) which are local to tid have always to be
  // established, independently of where and what type the source node
  // is.
  if ( target->has_proxies() )
  {
    if ( source->has_proxies() )
    {
      return CONNECT;
    }
    else
    {
      return CONNECT_FROM_DEVICE;
    }
  }

  // Local receivers are all devices that collect data only from
  // thread-local nodes.
  if ( target->local_receiver() )
  {
    // Connections to nodes with one node per process (MUSIC proxies
    // or similar devices) have to be established by the thread of the
    // target if the source is on the local process even though the
    // source may be a proxy on tid.
    if ( target->one_node_per_process() and source->has_proxies() )
    {
      return CONNECT_TO_DEVICE;
    }

    // Connections from nodes with proxies (neurons or devices with
    // proxies) to devices are only created if source is not a proxy
    // and source and target are both on thread tid
    const thread source_thread = source->get_thread();
    const bool source_is_proxy = source->is_proxy();
    if ( source->has_proxies() and source_thread == tid and not source_is_proxy )
    {
      return CONNECT_TO_DEVICE;
    }

    // Connections from devices to devices are established only on the
    // vp that is suggested for the target node. In this case, we also
    // set the pointer to the source node on the target's thread.
    if ( not source->has_proxies() )
    {
      const index target_node_id = target->get_node_id();
      target_vp = kernel().vp_manager.node_id_to_vp( target_node_id );
      const bool target_vp_local = kernel().vp_manager.is_local_vp( target_vp );
      const thread target_thread = kernel().vp_manager.vp_to_thread( target_vp );

      if ( target_vp_local && target_thread == tid )
      {
        const index source_node_id = source->get_node_id();
        source = kernel().node_manager.get_node_or_proxy( source_node_id, target_thread );
        return CONNECT_FROM_DEVICE;
      }
    }
  }

  // Globally receiving nodes (e.g. the volume transmitter) have to be
  // connected regardless of where the source is. However, we
  // currently prohibit connections from devices to global receivers.
  else
  {
    if ( source->has_proxies() )
    {
      target = kernel().node_manager.get_node_or_proxy( target->get_node_id(), tid );
      return CONNECT;
    }

    throw IllegalConnection( "We do not allow connection of a device to a global receiver at the moment." );
  }

  return NO_CONNECTION;
}

void
nest::ConnectionManager::set_stdp_eps( const double stdp_eps )
{
  if ( not( stdp_eps < Time::get_resolution().get_ms() ) )
  {
    throw KernelException(
      "The epsilon used for spike-time comparison in STDP must be less "
      "than the simulation resolution." );
  }
  else if ( stdp_eps < 0 )
  {
    throw KernelException(
      "The epsilon used for spike-time comparison in STDP must not be "
      "negative." );
  }
  else
  {
    stdp_eps_ = stdp_eps;

    std::ostringstream os;
    os << "Epsilon for spike-time comparison in STDP was set to "
       << std::setprecision( std::numeric_limits< long double >::digits10 ) << stdp_eps_ << ".";

    LOG( M_INFO, "ConnectionManager::set_stdp_eps", os.str() );
  }
}

// recv_buffer can not be a const reference as iterators used in
// secondary events must not be const
bool
nest::ConnectionManager::deliver_secondary_events( const thread tid,
  const bool called_from_wfr_update,
  std::vector< unsigned int >& recv_buffer )
{
  const std::vector< ConnectorModel* >& cm = kernel().model_manager.get_synapse_prototypes( tid );
  const Time stamp = kernel().simulation_manager.get_slice_origin() + Time::step( 1 );
  const std::vector< std::vector< size_t > >& positions_tid = secondary_recv_buffer_pos_[ tid ];

  const synindex syn_id_end = positions_tid.size();
  for ( synindex syn_id = 0; syn_id < syn_id_end; ++syn_id )
  {
    if ( not called_from_wfr_update or kernel().model_manager.get_synapse_prototypes( tid )[ syn_id ]->supports_wfr() )
    {
      if ( positions_tid[ syn_id ].size() > 0 )
      {
        SecondaryEvent& prototype = kernel().model_manager.get_secondary_event_prototype( syn_id, tid );

        index lcid = 0;
        const size_t lcid_end = positions_tid[ syn_id ].size();
        while ( lcid < lcid_end )
        {
          std::vector< unsigned int >::iterator readpos = recv_buffer.begin() + positions_tid[ syn_id ][ lcid ];
          prototype << readpos;
          prototype.set_stamp( stamp );

          // send delivers event to all targets with the same source
          // and returns how many targets this event was delivered to
          lcid += connections_[ tid ][ syn_id ]->send( tid, lcid, cm, prototype );
        }
      }
    }
  }

  // Read waveform relaxation done marker from last position in every
  // chunk
  bool done = true;
  for ( thread rank = 0; rank < kernel().mpi_manager.get_num_processes(); ++rank )
  {
    done =
      done and recv_buffer[ kernel().mpi_manager.get_done_marker_position_in_secondary_events_recv_buffer( rank ) ];
  }
  return done;
}

void
nest::ConnectionManager::compress_secondary_send_buffer_pos( const thread tid )
{
  target_table_.compress_secondary_send_buffer_pos( tid );
}

void
nest::ConnectionManager::remove_disabled_connections( const thread tid )
{
  std::vector< ConnectorBase* >& connectors = connections_[ tid ];

  for ( synindex syn_id = 0; syn_id < connectors.size(); ++syn_id )
  {
    if ( connectors[ syn_id ] == NULL )
    {
      continue;
    }
    const index first_disabled_index = source_table_.remove_disabled_sources( tid, syn_id );

    if ( first_disabled_index != invalid_index )
    {
      connectors[ syn_id ]->remove_disabled_connections( first_disabled_index );
    }
  }
}

void
nest::ConnectionManager::resize_connections()
{
  kernel().vp_manager.assert_single_threaded();

  // Resize data structures for connections between neurons
  for ( thread tid = 0; tid < kernel().vp_manager.get_num_threads(); ++tid )
  {
    connections_[ tid ].resize( kernel().model_manager.get_num_synapse_prototypes() );
    source_table_.resize_sources( tid );
  }

  // Resize data structures for connections between neurons and
  // devices
  target_table_devices_.resize_to_number_of_synapse_types();
}

void
nest::ConnectionManager::sync_has_primary_connections()
{
  has_primary_connections_ = kernel().mpi_manager.any_true( has_primary_connections_ );
}

void
nest::ConnectionManager::check_secondary_connections_exist()
{
  secondary_connections_exist_ = kernel().mpi_manager.any_true( secondary_connections_exist_ );
}

void
nest::ConnectionManager::set_connections_have_changed()
{
  assert( kernel().vp_manager.get_thread_id() == 0 );

  if ( get_connections_has_been_called_ )
  {
    std::string msg =
      "New connections created, connection descriptors previously obtained using 'GetConnections' are now invalid.";
    LOG( M_WARNING, "ConnectionManager", msg );
    // Reset the get_connections_has_been_called_ flag because we have updated connections.
    get_connections_has_been_called_ = false;
  }

  connections_have_changed_ = true;
}

void
nest::ConnectionManager::unset_connections_have_changed()
{
  connections_have_changed_ = false;
}


void
nest::ConnectionManager::collect_compressed_spike_data( const thread tid )
{
  if ( use_compressed_spikes_ )
  {
    assert( sort_connections_by_source_ );

#pragma omp single
    {
      source_table_.resize_compressible_sources();
    } // of omp single; implicit barrier

    source_table_.collect_compressible_sources( tid );
#pragma omp barrier
#pragma omp single
    {
      source_table_.fill_compressed_spike_data( compressed_spike_data_ );
    } // of omp single; implicit barrier
  }
}<|MERGE_RESOLUTION|>--- conflicted
+++ resolved
@@ -619,13 +619,8 @@
     }
   };
 
-<<<<<<< HEAD
-  // Set flag before entering parallel section in case we have less connections than ranks.
+  // Set flag before entering parallel section in case we have fewer connections than ranks.
   set_connections_have_changed();
-=======
-  // Set flag before entering parallel section in case we have fewer connections than ranks.
-  set_have_connections_changed();
->>>>>>> 4e33d066
 
   // Vector for storing exceptions raised by threads.
   std::vector< std::shared_ptr< WrappedThreadException > > exceptions_raised( kernel().vp_manager.get_num_threads() );

/*
 *  syn_id_delay.h
 *
 *  This file is part of NEST.
 *
 *  Copyright (C) 2004 The NEST Initiative
 *
 *  NEST is free software: you can redistribute it and/or modify
 *  it under the terms of the GNU General Public License as published by
 *  the Free Software Foundation, either version 2 of the License, or
 *  (at your option) any later version.
 *
 *  NEST is distributed in the hope that it will be useful,
 *  but WITHOUT ANY WARRANTY; without even the implied warranty of
 *  MERCHANTABILITY or FITNESS FOR A PARTICULAR PURPOSE.  See the
 *  GNU General Public License for more details.
 *
 *  You should have received a copy of the GNU General Public License
 *  along with NEST.  If not, see <http://www.gnu.org/licenses/>.
 *
 */

#ifndef SYN_ID_DELAY_H
#define SYN_ID_DELAY_H

// Includes from nestkernel:
#include "nest_time.h"
#include "nest_types.h"

namespace nest
{

struct SynIdDelay
{
  unsigned int delay : 22;
  unsigned int syn_id : 8;
  bool subsequent_targets : 1;
  bool disabled : 1;

  SynIdDelay( double d )
    : syn_id( invalid_synindex )
    , subsequent_targets( false )
    , disabled( false )
  {
    set_delay_ms( d );
  }

  SynIdDelay( const SynIdDelay& s )
    : delay( s.delay )
    , syn_id( s.syn_id )
    , subsequent_targets( s.subsequent_targets )
    , disabled( s.disabled )
  {
  }

  /**
   * Return the delay of the connection in ms
   */
  double
  get_delay_ms() const
  {
    return Time::delay_steps_to_ms( delay );
  }

  /**
   * Set the delay of the connection specified in ms
   */
  void
  set_delay_ms( const double d )
  {
    delay = Time::delay_ms_to_steps( d );
  }

  void
  set_has_source_subsequent_targets( const bool subsequent_targets )
  {
    this->subsequent_targets = subsequent_targets;
  }

  bool
  has_source_subsequent_targets() const
  {
    return this->subsequent_targets;
  }
<<<<<<< HEAD

  void
  disable()
  {
    disabled = true;
  }

  bool
  is_disabled() const
  {
    return disabled;
  }
=======
>>>>>>> ba44ac52
};
}

#endif<|MERGE_RESOLUTION|>--- conflicted
+++ resolved
@@ -82,7 +82,6 @@
   {
     return this->subsequent_targets;
   }
-<<<<<<< HEAD
 
   void
   disable()
@@ -95,8 +94,6 @@
   {
     return disabled;
   }
-=======
->>>>>>> ba44ac52
 };
 }
 

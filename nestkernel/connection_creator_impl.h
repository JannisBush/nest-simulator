/*
 *  connection_creator_impl.h
 *
 *  This file is part of NEST.
 *
 *  Copyright (C) 2004 The NEST Initiative
 *
 *  NEST is free software: you can redistribute it and/or modify
 *  it under the terms of the GNU General Public License as published by
 *  the Free Software Foundation, either version 2 of the License, or
 *  (at your option) any later version.
 *
 *  NEST is distributed in the hope that it will be useful,
 *  but WITHOUT ANY WARRANTY; without even the implied warranty of
 *  MERCHANTABILITY or FITNESS FOR A PARTICULAR PURPOSE.  See the
 *  GNU General Public License for more details.
 *
 *  You should have received a copy of the GNU General Public License
 *  along with NEST.  If not, see <http://www.gnu.org/licenses/>.
 *
 */

#ifndef CONNECTION_CREATOR_IMPL_H
#define CONNECTION_CREATOR_IMPL_H

#include "connection_creator.h"

// C++ includes:
#include <vector>

// Includes from nestkernel:
#include "kernel_manager.h"
#include "nest.h"

namespace nest
{
template < int D >
void
ConnectionCreator::connect( Layer< D >& source,
  NodeCollectionPTR source_nc,
  Layer< D >& target,
  NodeCollectionPTR target_nc )
{
  switch ( type_ )
  {
  case Pairwise_bernoulli_on_source:

    pairwise_bernoulli_on_source_( source, source_nc, target, target_nc );
    break;

  case Fixed_indegree:

    fixed_indegree_( source, source_nc, target, target_nc );
    break;

  case Fixed_outdegree:

    fixed_outdegree_( source, source_nc, target, target_nc );
    break;

  case Pairwise_bernoulli_on_target:

    pairwise_bernoulli_on_target_( source, source_nc, target, target_nc );
    break;

  default:
    throw BadProperty( "Unknown connection type." );
  }
#pragma omp barrier
// All threads are now done with the pool, so it can be deleted.
// There is no need for the implicit barrier at the end of the single clause.
#pragma omp single nowait
  {
    delete_pool_();
  }
}

template < int D >
void
<<<<<<< HEAD
ConnectionCreator::create_pool( Layer< D >& source, NodeCollectionPTR source_nc, Layer< D >& target, bool on_target )
=======
ConnectionCreator::create_pool( Layer< D >& source,
  NodeCollectionPTR source_nc,
  Layer< D >& target,
  NodeCollectionPTR target_nc,
  bool on_target )
>>>>>>> f7a10e04
{
  // We have to create the PoolWrapper_ pointer separately and assign it to pool_ in the end because we need the
  // templated define() function, and templated functions cannot be defined for the base class PoolWrapperBase_.
  auto pool = new PoolWrapper_< D >();
  if ( mask_.get() ) // MaskedLayer will be freed by PoolWrapper d'tor
  {
    if ( on_target )
    {
      // By supplying the target layer to the MaskedLayer constructor, the
      // mask is mirrored so it may be applied to the source layer instead
      pool->define( new MaskedLayer< D >( source, mask_, allow_oversized_, target, source_nc ) );
    }
    else
    {
      pool->define( new MaskedLayer< D >( source, mask_, allow_oversized_, source_nc ) );
    }
  }
  else
  {
    pool->define( source.get_global_positions_vector( source_nc ) );
  }
  pool_ = pool;
}

template < typename Iterator, int D >
void
ConnectionCreator::connect_to_target_( Iterator from,
  Iterator to,
  Node* tgt_ptr,
  const Position< D >& tgt_pos,
  thread tgt_thread,
  const Layer< D >& source )
{
  RngPtr rng = get_vp_specific_rng( tgt_thread );

  // We create a source pos vector here that can be updated with the
  // source position. This is done to avoid creating and destroying
  // unnecessarily many vectors.
  std::vector< double > source_pos( D );
  const std::vector< double > target_pos = tgt_pos.get_vector();

  const bool without_kernel = not kernel_.get();
  for ( Iterator iter = from; iter != to; ++iter )
  {
    if ( ( not allow_autapses_ ) and ( iter->second == tgt_ptr->get_node_id() ) )
    {
      continue;
    }
    iter->first.get_vector( source_pos );

    if ( without_kernel or rng->drand() < kernel_->value( rng, source_pos, target_pos, source, tgt_ptr ) )
    {
      for ( size_t indx = 0; indx < synapse_model_.size(); ++indx )
      {
        kernel().connection_manager.connect( iter->second,
          tgt_ptr,
          tgt_thread,
          synapse_model_[ indx ],
          param_dicts_[ indx ][ tgt_thread ],
          delay_[ indx ]->value( rng, source_pos, target_pos, source, tgt_ptr ),
          weight_[ indx ]->value( rng, source_pos, target_pos, source, tgt_ptr ) );
      }
    }
  }
}

template < int D >
ConnectionCreator::PoolWrapper_< D >::PoolWrapper_()
  : masked_layer_( 0 )
  , positions_( 0 )
{
}

template < int D >
ConnectionCreator::PoolWrapper_< D >::~PoolWrapper_()
{
  if ( masked_layer_ )
  {
    delete masked_layer_;
  }
}

template < int D >
void
ConnectionCreator::PoolWrapper_< D >::define( MaskedLayer< D >* ml )
{
  assert( masked_layer_ == 0 );
  assert( positions_ == 0 );
  assert( ml != 0 );
  masked_layer_ = ml;
}

template < int D >
void
ConnectionCreator::PoolWrapper_< D >::define( std::vector< std::pair< Position< D >, index > >* pos )
{
  assert( masked_layer_ == 0 );
  assert( positions_ == 0 );
  assert( pos != 0 );
  positions_ = pos;
}

template < int D >
typename Ntree< D, index >::masked_iterator
ConnectionCreator::PoolWrapper_< D >::masked_begin( const Position< D >& pos ) const
{
  return masked_layer_->begin( pos );
}

template < int D >
typename Ntree< D, index >::masked_iterator
ConnectionCreator::PoolWrapper_< D >::masked_end() const
{
  return masked_layer_->end();
}

template < int D >
typename std::vector< std::pair< Position< D >, index > >::iterator
ConnectionCreator::PoolWrapper_< D >::begin() const
{
  return positions_->begin();
}

template < int D >
typename std::vector< std::pair< Position< D >, index > >::iterator
ConnectionCreator::PoolWrapper_< D >::end() const
{
  return positions_->end();
}


template < int D >
void
ConnectionCreator::pairwise_bernoulli_on_source_( Layer< D >& source,
  NodeCollectionPTR source_nc,
  Layer< D >& target,
  NodeCollectionPTR target_nc )
{
<<<<<<< HEAD
  // Connect using pairwise Bernoulli drawing source nodes (target driven)
  // For each local target node:
  //  1. Apply Mask to source layer
  //  2. For each source node: Compute probability, draw random number, make
  //     connection conditionally

  std::exception* err = nullptr;
#pragma omp single
  {
    try
    {
      create_pool( source, source_nc, target );
    }
    catch ( std::exception& serr )
    {
      err = &serr;
    }
  } // implicit barrier
  if ( err )
  {
    throw * err;
  }

  // We need a pointer to the right PoolWrapper_ type, because we need to use templated functions below.
  auto* pool = dynamic_cast< PoolWrapper_< D >* >( pool_ );
  assert( pool );

  const int thread_id = kernel().vp_manager.get_thread_id();

  NodeCollection::const_iterator target_begin = target_nc->begin();
  NodeCollection::const_iterator target_end = target_nc->end();

=======
// Connect using pairwise Bernoulli drawing source nodes (target driven)
// For each local target node:
//  1. Apply Mask to source layer
//  2. For each source node: Compute probability, draw random number, make
//     connection conditionally

#pragma omp single
  {
    create_pool( source, source_nc, target, target_nc );
  } // implicit barrier

  // We need a pointer to the right PoolWrapper_ type, because we need to use templated functions below.
  auto* pool = dynamic_cast< PoolWrapper_< D >* >( pool_ );
  assert( pool );

  const int thread_id = kernel().vp_manager.get_thread_id();

  NodeCollection::const_iterator target_begin = target_nc->begin();
  NodeCollection::const_iterator target_end = target_nc->end();

>>>>>>> f7a10e04
  for ( NodeCollection::const_iterator tgt_it = target_begin; tgt_it < target_end; ++tgt_it )
  {
    Node* const tgt = kernel().node_manager.get_node_or_proxy( ( *tgt_it ).node_id, thread_id );

    if ( not tgt->is_proxy() )
    {
      const Position< D > target_pos = target.get_position( ( *tgt_it ).lid );

      if ( mask_.get() )
      {
        connect_to_target_( pool->masked_begin( target_pos ), pool->masked_end(), tgt, target_pos, thread_id, source );
      }
      else
      {
        connect_to_target_( pool->begin(), pool->end(), tgt, target_pos, thread_id, source );
      }
    }
  } // for target_begin
}


template < int D >
void
ConnectionCreator::pairwise_bernoulli_on_target_( Layer< D >& source,
  NodeCollectionPTR source_nc,
  Layer< D >& target,
  NodeCollectionPTR target_nc )
{
<<<<<<< HEAD
  // Connecting using pairwise Bernoulli drawing target nodes (source driven)
  // It is actually implemented as pairwise Bernoulli on source nodes,
  // but with displacements computed in the target layer. The Mask has been
  // reversed so that it can be applied to the source instead of the target.
  // For each local target node:
  //  1. Apply (Converse)Mask to source layer
  //  2. For each source node: Compute probability, draw random number, make
  //     connection conditionally

  std::exception* err = nullptr;
#pragma omp single
  {
    try
    {
      create_pool( source, source_nc, target, true );
    }
    catch ( std::exception& serr )
    {
      err = &serr;
    }
  } // implicit barrier
  if ( err )
  {
    throw * err;
  }
=======
// Connecting using pairwise Bernoulli drawing target nodes (source driven)
// It is actually implemented as pairwise Bernoulli on source nodes,
// but with displacements computed in the target layer. The Mask has been
// reversed so that it can be applied to the source instead of the target.
// For each local target node:
//  1. Apply (Converse)Mask to source layer
//  2. For each source node: Compute probability, draw random number, make
//     connection conditionally

#pragma omp single
  {
    create_pool( source, source_nc, target, target_nc, true );
  } // implicit barrier
>>>>>>> f7a10e04

  // We need a pointer to the right PoolWrapper_ type, because we need to use templated functions below.
  auto* pool = dynamic_cast< PoolWrapper_< D >* >( pool_ );
  assert( pool );

  // We only need to check the first in the NodeCollection
  Node* const first_in_tgt = kernel().node_manager.get_node_or_proxy( target_nc->operator[]( 0 ) );
  if ( not first_in_tgt->has_proxies() )
  {
    throw IllegalConnection( "Spatial Connect with pairwise_bernoulli to devices is not possible." );
  }

  const int thread_id = kernel().vp_manager.get_thread_id();

  NodeCollection::const_iterator target_begin = target_nc->local_begin();
  NodeCollection::const_iterator target_end = target_nc->end();

  for ( NodeCollection::const_iterator tgt_it = target_begin; tgt_it < target_end; ++tgt_it )
  {
    Node* const tgt = kernel().node_manager.get_node_or_proxy( ( *tgt_it ).node_id, thread_id );

    assert( not tgt->is_proxy() );

    const Position< D > target_pos = target.get_position( ( *tgt_it ).lid );

    if ( mask_.get() )
    {
      // We do the same as in the target driven case, except that we calculate displacements in the target layer.
      // We therefore send in target as last parameter.
      connect_to_target_( pool->masked_begin( target_pos ), pool->masked_end(), tgt, target_pos, thread_id, target );
    }
    else
    {
      // We do the same as in the target driven case, except that we calculate displacements in the target layer.
      // We therefore send in target as last parameter.
      connect_to_target_( pool->begin(), pool->end(), tgt, target_pos, thread_id, target );
    }

  } // end for
}

template < int D >
void
ConnectionCreator::fixed_indegree_( Layer< D >& source,
  NodeCollectionPTR source_nc,
  Layer< D >& target,
  NodeCollectionPTR target_nc )
{
  if ( number_of_connections_ < 1 )
  {
    return;
  }

<<<<<<< HEAD
  // TODO: omp parallel implementation

  // fixed_indegree connections (fixed fan in)
  //
  // For each local target node:
  // 1. Apply Mask to source layer
  // 2. Compute connection probability for each source position
  // 3. Draw source nodes and make connections

  // We only need to check the first in the NodeCollection
  Node* const first_in_tgt = kernel().node_manager.get_node_or_proxy( target_nc->operator[]( 0 ) );
  if ( not first_in_tgt->has_proxies() )
  {
    throw IllegalConnection( "Spatial Connect with fixed_indegree to devices is not possible." );
  }

  std::exception* err = nullptr;
#pragma omp single
  {
    try
    {
      NodeCollection::const_iterator target_begin = target_nc->MPI_local_begin();
      NodeCollection::const_iterator target_end = target_nc->end();

      // protect against connecting to devices without proxies
      // we need to do this before creating the first connection to leave
      // the network untouched if any target does not have proxies
      for ( NodeCollection::const_iterator tgt_it = target_begin; tgt_it < target_end; ++tgt_it )
      {
        Node* const tgt = kernel().node_manager.get_node_or_proxy( ( *tgt_it ).node_id );

        assert( not tgt->is_proxy() );
      }

      if ( mask_.get() )
      {
        MaskedLayer< D > masked_source( source, mask_, allow_oversized_, source_nc );
        const auto masked_source_end = masked_source.end();

        std::vector< std::pair< Position< D >, index > > positions;

        for ( NodeCollection::const_iterator tgt_it = target_begin; tgt_it < target_end; ++tgt_it )
        {
          index target_id = ( *tgt_it ).node_id;
          Node* const tgt = kernel().node_manager.get_node_or_proxy( target_id );

          thread target_thread = tgt->get_thread();
          RngPtr rng = get_vp_specific_rng( target_thread );
          Position< D > target_pos = target.get_position( ( *tgt_it ).lid );

          // We create a source pos vector here that can be updated with the
          // source position. This is done to avoid creating and destroying
          // unnecessarily many vectors.
          std::vector< double > source_pos_vector( D );
          const std::vector< double > target_pos_vector = target_pos.get_vector();

          // Get (position,node ID) pairs for sources inside mask
          positions.resize( std::distance( masked_source.begin( target_pos ), masked_source_end ) );
          std::copy( masked_source.begin( target_pos ), masked_source_end, positions.begin() );

          // We will select `number_of_connections_` sources within the mask.
          // If there is no kernel, we can just draw uniform random numbers,
          // but with a kernel we have to set up a probability distribution
          // function using a discrete_distribution class.
          if ( kernel_.get() )
          {
            std::vector< double > probabilities;
            probabilities.reserve( positions.size() );

            // Collect probabilities for the sources
            for ( typename std::vector< std::pair< Position< D >, index > >::iterator iter = positions.begin();
                  iter != positions.end();
                  ++iter )
            {
              iter->first.get_vector( source_pos_vector );
              probabilities.push_back( kernel_->value( rng, source_pos_vector, target_pos_vector, source, tgt ) );
            }

            if ( positions.empty()
              or ( ( not allow_autapses_ ) and ( positions.size() == 1 ) and ( positions[ 0 ].second == target_id ) )
              or ( ( not allow_multapses_ ) and ( positions.size() < number_of_connections_ ) ) )
            {
              std::string msg =
                String::compose( "Global target ID %1: Not enough sources found inside mask", target_id );
              throw KernelException( msg.c_str() );
            }

            // A discrete_distribution draws random integers with a non-uniform
            // distribution.
            discrete_distribution lottery;
            const discrete_distribution::param_type param( probabilities.begin(), probabilities.end() );
            lottery.param( param );

            // If multapses are not allowed, we must keep track of which
            // sources have been selected already.
            std::vector< bool > is_selected( positions.size() );

            // Draw `number_of_connections_` sources
            for ( int i = 0; i < ( int ) number_of_connections_; ++i )
            {
              index random_id = lottery( rng );
              if ( ( not allow_multapses_ ) and ( is_selected[ random_id ] ) )
              {
                --i;
                continue;
              }

              index source_id = positions[ random_id ].second;
              if ( ( not allow_autapses_ ) and ( source_id == target_id ) )
              {
                --i;
                continue;
              }
              positions[ random_id ].first.get_vector( source_pos_vector );
              for ( size_t indx = 0; indx < synapse_model_.size(); ++indx )
              {
                const double w = weight_[ indx ]->value( rng, source_pos_vector, target_pos_vector, source, tgt );
                const double d = delay_[ indx ]->value( rng, source_pos_vector, target_pos_vector, source, tgt );
                kernel().connection_manager.connect(
                  source_id, tgt, target_thread, synapse_model_[ indx ], param_dicts_[ indx ][ target_thread ], d, w );
              }

              is_selected[ random_id ] = true;
            }
          }
          else
          {

            // no kernel

            if ( positions.empty()
              or ( ( not allow_autapses_ ) and ( positions.size() == 1 ) and ( positions[ 0 ].second == target_id ) )
              or ( ( not allow_multapses_ ) and ( positions.size() < number_of_connections_ ) ) )
            {
              std::string msg =
                String::compose( "Global target ID %1: Not enough sources found inside mask", target_id );
              throw KernelException( msg.c_str() );
            }

            // If multapses are not allowed, we must keep track of which
            // sources have been selected already.
            std::vector< bool > is_selected( positions.size() );

            // Draw `number_of_connections_` sources
            for ( int i = 0; i < ( int ) number_of_connections_; ++i )
            {
              index random_id = rng->ulrand( positions.size() );
              if ( ( not allow_multapses_ ) and ( is_selected[ random_id ] ) )
              {
                --i;
                continue;
              }
              positions[ random_id ].first.get_vector( source_pos_vector );
              index source_id = positions[ random_id ].second;
              for ( size_t indx = 0; indx < synapse_model_.size(); ++indx )
              {
                const double w = weight_[ indx ]->value( rng, source_pos_vector, target_pos_vector, source, tgt );
                const double d = delay_[ indx ]->value( rng, source_pos_vector, target_pos_vector, source, tgt );
                kernel().connection_manager.connect(
                  source_id, tgt, target_thread, synapse_model_[ indx ], param_dicts_[ indx ][ target_thread ], d, w );
              }

              is_selected[ random_id ] = true;
            }
          }
        }
      }
      else
      {
        // no mask

        // Get (position,node ID) pairs for all nodes in source layer
        std::vector< std::pair< Position< D >, index > >* positions = source.get_global_positions_vector( source_nc );

        for ( NodeCollection::const_iterator tgt_it = target_begin; tgt_it < target_end; ++tgt_it )
        {
          index target_id = ( *tgt_it ).node_id;
          Node* const tgt = kernel().node_manager.get_node_or_proxy( target_id );
          thread target_thread = tgt->get_thread();
          RngPtr rng = get_vp_specific_rng( target_thread );
          Position< D > target_pos = target.get_position( ( *tgt_it ).lid );

          std::vector< double > source_pos_vector( D );
          const std::vector< double > target_pos_vector = target_pos.get_vector();

          if ( ( positions->size() == 0 ) or ( ( not allow_autapses_ ) and ( positions->size() == 1 )
                                               and ( ( *positions )[ 0 ].second == target_id ) )
            or ( ( not allow_multapses_ ) and ( positions->size() < number_of_connections_ ) ) )
          {
            std::string msg = String::compose( "Global target ID %1: Not enough sources found", target_id );
            throw KernelException( msg.c_str() );
=======
// TODO: omp parallel implementation
#pragma omp single
  {

    // fixed_indegree connections (fixed fan in)
    //
    // For each local target node:
    // 1. Apply Mask to source layer
    // 2. Compute connection probability for each source position
    // 3. Draw source nodes and make connections

    // We only need to check the first in the NodeCollection
    Node* const first_in_tgt = kernel().node_manager.get_node_or_proxy( target_nc->operator[]( 0 ) );
    if ( not first_in_tgt->has_proxies() )
    {
      throw IllegalConnection( "Spatial Connect with fixed_indegree to devices is not possible." );
    }

    NodeCollection::const_iterator target_begin = target_nc->MPI_local_begin();
    NodeCollection::const_iterator target_end = target_nc->end();

    // protect against connecting to devices without proxies
    // we need to do this before creating the first connection to leave
    // the network untouched if any target does not have proxies
    for ( NodeCollection::const_iterator tgt_it = target_begin; tgt_it < target_end; ++tgt_it )
    {
      Node* const tgt = kernel().node_manager.get_node_or_proxy( ( *tgt_it ).node_id );

      assert( not tgt->is_proxy() );
    }

    if ( mask_.get() )
    {
      MaskedLayer< D > masked_source( source, mask_, allow_oversized_, source_nc );
      const auto masked_source_end = masked_source.end();

      std::vector< std::pair< Position< D >, index > > positions;

      for ( NodeCollection::const_iterator tgt_it = target_begin; tgt_it < target_end; ++tgt_it )
      {
        index target_id = ( *tgt_it ).node_id;
        Node* const tgt = kernel().node_manager.get_node_or_proxy( target_id );

        thread target_thread = tgt->get_thread();
        RngPtr rng = get_vp_specific_rng( target_thread );
        Position< D > target_pos = target.get_position( ( *tgt_it ).lid );

        // We create a source pos vector here that can be updated with the
        // source position. This is done to avoid creating and destroying
        // unnecessarily many vectors.
        std::vector< double > source_pos_vector( D );
        const std::vector< double > target_pos_vector = target_pos.get_vector();

        // Get (position,node ID) pairs for sources inside mask
        positions.resize( std::distance( masked_source.begin( target_pos ), masked_source_end ) );
        std::copy( masked_source.begin( target_pos ), masked_source_end, positions.begin() );

        // We will select `number_of_connections_` sources within the mask.
        // If there is no kernel, we can just draw uniform random numbers,
        // but with a kernel we have to set up a probability distribution
        // function using a discrete_distribution.
        if ( kernel_.get() )
        {

          std::vector< double > probabilities;
          probabilities.reserve( positions.size() );

          // Collect probabilities for the sources
          for ( typename std::vector< std::pair< Position< D >, index > >::iterator iter = positions.begin();
                iter != positions.end();
                ++iter )
          {
            iter->first.get_vector( source_pos_vector );
            probabilities.push_back( kernel_->value( rng, source_pos_vector, target_pos_vector, source, tgt ) );
          }

          if ( positions.empty()
            or ( ( not allow_autapses_ ) and ( positions.size() == 1 ) and ( positions[ 0 ].second == target_id ) )
            or ( ( not allow_multapses_ ) and ( positions.size() < number_of_connections_ ) ) )
          {
            std::string msg = String::compose( "Global target ID %1: Not enough sources found inside mask", target_id );
            throw KernelException( msg.c_str() );
          }

          // A discrete_distribution draws random integers with a non-uniform
          // distribution.
          discrete_distribution lottery;
          const discrete_distribution::param_type param( probabilities.begin(), probabilities.end() );
          lottery.param( param );

          // If multapses are not allowed, we must keep track of which
          // sources have been selected already.
          std::vector< bool > is_selected( positions.size() );

          // Draw `number_of_connections_` sources
          for ( int i = 0; i < ( int ) number_of_connections_; ++i )
          {
            index random_id = lottery( rng );
            if ( ( not allow_multapses_ ) and ( is_selected[ random_id ] ) )
            {
              --i;
              continue;
            }

            index source_id = positions[ random_id ].second;
            if ( ( not allow_autapses_ ) and ( source_id == target_id ) )
            {
              --i;
              continue;
            }
            positions[ random_id ].first.get_vector( source_pos_vector );
            for ( size_t indx = 0; indx < synapse_model_.size(); ++indx )
            {
              const double w = weight_[ indx ]->value( rng, source_pos_vector, target_pos_vector, source, tgt );
              const double d = delay_[ indx ]->value( rng, source_pos_vector, target_pos_vector, source, tgt );
              kernel().connection_manager.connect(
                source_id, tgt, target_thread, synapse_model_[ indx ], param_dicts_[ indx ][ target_thread ], d, w );
            }

            is_selected[ random_id ] = true;
          }
        }
        else
        {

          // no kernel

          if ( positions.empty()
            or ( ( not allow_autapses_ ) and ( positions.size() == 1 ) and ( positions[ 0 ].second == target_id ) )
            or ( ( not allow_multapses_ ) and ( positions.size() < number_of_connections_ ) ) )
          {
            std::string msg = String::compose( "Global target ID %1: Not enough sources found inside mask", target_id );
            throw KernelException( msg.c_str() );
          }

          // If multapses are not allowed, we must keep track of which
          // sources have been selected already.
          std::vector< bool > is_selected( positions.size() );

          // Draw `number_of_connections_` sources
          for ( int i = 0; i < ( int ) number_of_connections_; ++i )
          {
            index random_id = rng->ulrand( positions.size() );
            if ( ( not allow_multapses_ ) and ( is_selected[ random_id ] ) )
            {
              --i;
              continue;
            }
            positions[ random_id ].first.get_vector( source_pos_vector );
            index source_id = positions[ random_id ].second;
            for ( size_t indx = 0; indx < synapse_model_.size(); ++indx )
            {
              const double w = weight_[ indx ]->value( rng, source_pos_vector, target_pos_vector, source, tgt );
              const double d = delay_[ indx ]->value( rng, source_pos_vector, target_pos_vector, source, tgt );
              kernel().connection_manager.connect(
                source_id, tgt, target_thread, synapse_model_[ indx ], param_dicts_[ indx ][ target_thread ], d, w );
            }

            is_selected[ random_id ] = true;
          }
        }
      }
    }
    else
    {
      // no mask

      // Get (position,node ID) pairs for all nodes in source layer
      std::vector< std::pair< Position< D >, index > >* positions = source.get_global_positions_vector( source_nc );

      for ( NodeCollection::const_iterator tgt_it = target_begin; tgt_it < target_end; ++tgt_it )
      {
        index target_id = ( *tgt_it ).node_id;
        Node* const tgt = kernel().node_manager.get_node_or_proxy( target_id );
        thread target_thread = tgt->get_thread();
        RngPtr rng = get_vp_specific_rng( target_thread );
        Position< D > target_pos = target.get_position( ( *tgt_it ).lid );

        std::vector< double > source_pos_vector( D );
        const std::vector< double > target_pos_vector = target_pos.get_vector();

        if ( ( positions->size() == 0 )
          or ( ( not allow_autapses_ ) and ( positions->size() == 1 ) and ( ( *positions )[ 0 ].second == target_id ) )
          or ( ( not allow_multapses_ ) and ( positions->size() < number_of_connections_ ) ) )
        {
          std::string msg = String::compose( "Global target ID %1: Not enough sources found", target_id );
          throw KernelException( msg.c_str() );
        }

        // We will select `number_of_connections_` sources within the mask.
        // If there is no kernel, we can just draw uniform random numbers,
        // but with a kernel we have to set up a probability distribution
        // function using a discrete_distribution.
        if ( kernel_.get() )
        {

          std::vector< double > probabilities;
          probabilities.reserve( positions->size() );

          // Collect probabilities for the sources
          for ( typename std::vector< std::pair< Position< D >, index > >::iterator iter = positions->begin();
                iter != positions->end();
                ++iter )
          {
            iter->first.get_vector( source_pos_vector );
            probabilities.push_back( kernel_->value( rng, source_pos_vector, target_pos_vector, source, tgt ) );
          }

          // A discrete_distribution draws random integers with a non-uniform
          // distribution.
          discrete_distribution lottery;
          const discrete_distribution::param_type param( probabilities.begin(), probabilities.end() );
          lottery.param( param );

          // If multapses are not allowed, we must keep track of which
          // sources have been selected already.
          std::vector< bool > is_selected( positions->size() );

          // Draw `number_of_connections_` sources
          for ( int i = 0; i < ( int ) number_of_connections_; ++i )
          {
            index random_id = lottery( rng );
            if ( ( not allow_multapses_ ) and ( is_selected[ random_id ] ) )
            {
              --i;
              continue;
            }

            index source_id = ( *positions )[ random_id ].second;
            if ( ( not allow_autapses_ ) and ( source_id == target_id ) )
            {
              --i;
              continue;
            }

            ( *positions )[ random_id ].first.get_vector( source_pos_vector );
            for ( size_t indx = 0; indx < synapse_model_.size(); ++indx )
            {
              const double w = weight_[ indx ]->value( rng, source_pos_vector, target_pos_vector, source, tgt );
              const double d = delay_[ indx ]->value( rng, source_pos_vector, target_pos_vector, source, tgt );
              kernel().connection_manager.connect(
                source_id, tgt, target_thread, synapse_model_[ indx ], param_dicts_[ indx ][ target_thread ], d, w );
            }

            is_selected[ random_id ] = true;
>>>>>>> f7a10e04
          }
        }
        else
        {

<<<<<<< HEAD
          // We will select `number_of_connections_` sources within the mask.
          // If there is no kernel, we can just draw uniform random numbers,
          // but with a kernel we have to set up a probability distribution
          // function using a discrete_distribution.
          if ( kernel_.get() )
          {

            std::vector< double > probabilities;
            probabilities.reserve( positions->size() );

            // Collect probabilities for the sources
            for ( typename std::vector< std::pair< Position< D >, index > >::iterator iter = positions->begin();
                  iter != positions->end();
                  ++iter )
            {
              iter->first.get_vector( source_pos_vector );
              probabilities.push_back( kernel_->value( rng, source_pos_vector, target_pos_vector, source, tgt ) );
            }

            // A discrete_distribution draws random integers with a non-uniform
            // distribution.
            discrete_distribution lottery;
            const discrete_distribution::param_type param( probabilities.begin(), probabilities.end() );
            lottery.param( param );

            // If multapses are not allowed, we must keep track of which
            // sources have been selected already.
            std::vector< bool > is_selected( positions->size() );

            // Draw `number_of_connections_` sources
            for ( int i = 0; i < ( int ) number_of_connections_; ++i )
            {
              index random_id = lottery( rng );
              if ( ( not allow_multapses_ ) and ( is_selected[ random_id ] ) )
              {
                --i;
                continue;
              }

              index source_id = ( *positions )[ random_id ].second;
              if ( ( not allow_autapses_ ) and ( source_id == target_id ) )
              {
                --i;
                continue;
              }

              ( *positions )[ random_id ].first.get_vector( source_pos_vector );
              for ( size_t indx = 0; indx < synapse_model_.size(); ++indx )
              {
                const double w = weight_[ indx ]->value( rng, source_pos_vector, target_pos_vector, source, tgt );
                const double d = delay_[ indx ]->value( rng, source_pos_vector, target_pos_vector, source, tgt );
                kernel().connection_manager.connect(
                  source_id, tgt, target_thread, synapse_model_[ indx ], param_dicts_[ indx ][ target_thread ], d, w );
              }

              is_selected[ random_id ] = true;
            }
          }
          else
          {
            // no kernel

            // If multapses are not allowed, we must keep track of which
            // sources have been selected already.
            std::vector< bool > is_selected( positions->size() );

            // Draw `number_of_connections_` sources
            for ( int i = 0; i < ( int ) number_of_connections_; ++i )
            {
              index random_id = rng->ulrand( positions->size() );
              if ( ( not allow_multapses_ ) and ( is_selected[ random_id ] ) )
              {
                --i;
                continue;
              }

              index source_id = ( *positions )[ random_id ].second;
              if ( ( not allow_autapses_ ) and ( source_id == target_id ) )
              {
                --i;
                continue;
              }

              ( *positions )[ random_id ].first.get_vector( source_pos_vector );
              for ( size_t indx = 0; indx < synapse_model_.size(); ++indx )
              {
                const double w = weight_[ indx ]->value( rng, source_pos_vector, target_pos_vector, source, tgt );
                const double d = delay_[ indx ]->value( rng, source_pos_vector, target_pos_vector, source, tgt );
                kernel().connection_manager.connect(
                  source_id, tgt, target_thread, synapse_model_[ indx ], param_dicts_[ indx ][ target_thread ], d, w );
              }

              is_selected[ random_id ] = true;
            }
=======
          // no kernel

          // If multapses are not allowed, we must keep track of which
          // sources have been selected already.
          std::vector< bool > is_selected( positions->size() );

          // Draw `number_of_connections_` sources
          for ( int i = 0; i < ( int ) number_of_connections_; ++i )
          {
            index random_id = rng->ulrand( positions->size() );
            if ( ( not allow_multapses_ ) and ( is_selected[ random_id ] ) )
            {
              --i;
              continue;
            }

            index source_id = ( *positions )[ random_id ].second;
            if ( ( not allow_autapses_ ) and ( source_id == target_id ) )
            {
              --i;
              continue;
            }

            ( *positions )[ random_id ].first.get_vector( source_pos_vector );
            for ( size_t indx = 0; indx < synapse_model_.size(); ++indx )
            {
              const double w = weight_[ indx ]->value( rng, source_pos_vector, target_pos_vector, source, tgt );
              const double d = delay_[ indx ]->value( rng, source_pos_vector, target_pos_vector, source, tgt );
              kernel().connection_manager.connect(
                source_id, tgt, target_thread, synapse_model_[ indx ], param_dicts_[ indx ][ target_thread ], d, w );
            }

            is_selected[ random_id ] = true;
>>>>>>> f7a10e04
          }
        }
      }
    }
    catch ( std::exception& serr )
    {
      err = &serr;
    }
  } // pragma omp single
  if ( err )
  {
    throw * err;
  }
}


template < int D >
void
ConnectionCreator::fixed_outdegree_( Layer< D >& source,
  NodeCollectionPTR source_nc,
  Layer< D >& target,
  NodeCollectionPTR target_nc )
{
  if ( number_of_connections_ < 1 )
  {
    return;
  }

// TODO: omp parallel implementation
#pragma omp single
  {

<<<<<<< HEAD
  std::exception* err = nullptr;
#pragma omp single
  {
    try
    {
      NodeCollection::const_iterator target_begin = target_nc->MPI_local_begin();
      NodeCollection::const_iterator target_end = target_nc->end();

      for ( NodeCollection::const_iterator tgt_it = target_begin; tgt_it < target_end; ++tgt_it )
      {
        Node* const tgt = kernel().node_manager.get_node_or_proxy( ( *tgt_it ).node_id );

        assert( not tgt->is_proxy() );
      }

      // Fixed_outdegree connections (fixed fan out)
      //
      // For each (global) source: (All connections made on all mpi procs)
      // 1. Apply mask to global targets
      // 2. If using kernel: Compute connection probability for each global target
      // 3. Draw connections to make using global rng

      MaskedLayer< D > masked_target( target, mask_, allow_oversized_, target_nc );
      const auto masked_target_end = masked_target.end();

      // We create a target positions vector here that can be updated with the
      // position and node ID pairs. This is done to avoid creating and destroying
      // unnecessarily many vectors.
      std::vector< std::pair< Position< D >, index > > target_pos_node_id_pairs;
      std::vector< std::pair< Position< D >, index > > source_pos_node_id_pairs =
        *source.get_global_positions_vector( source_nc );

      for ( const auto& source_pos_node_id_pair : source_pos_node_id_pairs )
      {
        const Position< D > source_pos = source_pos_node_id_pair.first;
        const index source_id = source_pos_node_id_pair.second;
        const std::vector< double > source_pos_vector = source_pos.get_vector();

        // We create a target pos vector here that can be updated with the
        // target position. This is done to avoid creating and destroying
        // unnecessarily many vectors.
        std::vector< double > target_pos_vector( D );
        std::vector< double > probabilities;

        // Find potential targets and probabilities
        RngPtr grng = get_rank_synced_rng();
        target_pos_node_id_pairs.resize( std::distance( masked_target.begin( source_pos ), masked_target_end ) );
        std::copy( masked_target.begin( source_pos ), masked_target_end, target_pos_node_id_pairs.begin() );

        probabilities.reserve( target_pos_node_id_pairs.size() );
        if ( kernel_.get() )
        {
          for ( const auto& target_pos_node_id_pair : target_pos_node_id_pairs )
          {
            // TODO: Why is probability calculated in source layer, but weight and delay in target layer?
            target_pos_node_id_pair.first.get_vector( target_pos_vector );
            const auto tgt = kernel().node_manager.get_node_or_proxy( target_pos_node_id_pair.second );
            probabilities.push_back( kernel_->value( grng, source_pos_vector, target_pos_vector, source, tgt ) );
          }
        }
        else
        {
          probabilities.resize( target_pos_node_id_pairs.size(), 1.0 );
        }

        if ( target_pos_node_id_pairs.empty()
          or ( ( not allow_multapses_ ) and ( target_pos_node_id_pairs.size() < number_of_connections_ ) ) )
        {
          std::string msg = String::compose( "Global source ID %1: Not enough targets found", source_id );
          throw KernelException( msg.c_str() );
        }

        // Draw targets.  A discrete_distribution object draws random integers with a
        // non-uniform distribution.
        discrete_distribution lottery;
        const discrete_distribution::param_type param( probabilities.begin(), probabilities.end() );
        lottery.param( param );

        // If multapses are not allowed, we must keep track of which
        // targets have been selected already.
        std::vector< bool > is_selected( target_pos_node_id_pairs.size() );

        // Draw `number_of_connections_` targets
        for ( long i = 0; i < ( long ) number_of_connections_; ++i )
        {
          index random_id = lottery( get_rank_synced_rng() );
          if ( ( not allow_multapses_ ) and ( is_selected[ random_id ] ) )
          {
            --i;
            continue;
          }
          index target_id = target_pos_node_id_pairs[ random_id ].second;
          if ( ( not allow_autapses_ ) and ( source_id == target_id ) )
          {
            --i;
            continue;
          }

          is_selected[ random_id ] = true;

          target_pos_node_id_pairs[ random_id ].first.get_vector( target_pos_vector );

          std::vector< double > rng_weight_vec;
          std::vector< double > rng_delay_vec;
          for ( size_t indx = 0; indx < weight_.size(); ++indx )
          {
            const auto tgt = kernel().node_manager.get_node_or_proxy( target_pos_node_id_pairs[ indx ].second );
            rng_weight_vec.push_back(
              weight_[ indx ]->value( grng, source_pos_vector, target_pos_vector, target, tgt ) );
            rng_delay_vec.push_back( delay_[ indx ]->value( grng, source_pos_vector, target_pos_vector, target, tgt ) );
          }

          // We bail out for non-local neurons only now after all possible
          // random numbers haven been drawn. Bailing out any earlier may lead
          // to desynchronized global rngs.
          if ( not kernel().node_manager.is_local_node_id( target_id ) )
          {
            continue;
          }

          Node* target_ptr = kernel().node_manager.get_node_or_proxy( target_id );
          thread target_thread = target_ptr->get_thread();

          for ( size_t indx = 0; indx < synapse_model_.size(); ++indx )
          {
            kernel().connection_manager.connect( source_id,
              target_ptr,
              target_thread,
              synapse_model_[ indx ],
              param_dicts_[ indx ][ target_thread ],
              rng_delay_vec[ indx ],
              rng_weight_vec[ indx ] );
          }
=======
    // protect against connecting to devices without proxies
    // we need to do this before creating the first connection to leave
    // the network untouched if any target does not have proxies

    // We only need to check the first in the NodeCollection
    Node* const first_in_tgt = kernel().node_manager.get_node_or_proxy( target_nc->operator[]( 0 ) );
    if ( not first_in_tgt->has_proxies() )
    {
      throw IllegalConnection( "Spatial Connect with fixed_outdegree to devices is not possible." );
    }

    NodeCollection::const_iterator target_begin = target_nc->MPI_local_begin();
    NodeCollection::const_iterator target_end = target_nc->end();

    for ( NodeCollection::const_iterator tgt_it = target_begin; tgt_it < target_end; ++tgt_it )
    {
      Node* const tgt = kernel().node_manager.get_node_or_proxy( ( *tgt_it ).node_id );

      assert( not tgt->is_proxy() );
    }

    // Fixed_outdegree connections (fixed fan out)
    //
    // For each (global) source: (All connections made on all mpi procs)
    // 1. Apply mask to global targets
    // 2. If using kernel: Compute connection probability for each global target
    // 3. Draw connections to make using global rng

    MaskedLayer< D > masked_target( target, mask_, allow_oversized_, target_nc );
    const auto masked_target_end = masked_target.end();

    // We create a target positions vector here that can be updated with the
    // position and node ID pairs. This is done to avoid creating and destroying
    // unnecessarily many vectors.
    std::vector< std::pair< Position< D >, index > > target_pos_node_id_pairs;
    std::vector< std::pair< Position< D >, index > > source_pos_node_id_pairs =
      *source.get_global_positions_vector( source_nc );

    for ( const auto& source_pos_node_id_pair : source_pos_node_id_pairs )
    {
      const Position< D > source_pos = source_pos_node_id_pair.first;
      const index source_id = source_pos_node_id_pair.second;
      const std::vector< double > source_pos_vector = source_pos.get_vector();

      // We create a target pos vector here that can be updated with the
      // target position. This is done to avoid creating and destroying
      // unnecessarily many vectors.
      std::vector< double > target_pos_vector( D );
      std::vector< double > probabilities;

      // Find potential targets and probabilities
      RngPtr grng = get_rank_synced_rng();
      target_pos_node_id_pairs.resize( std::distance( masked_target.begin( source_pos ), masked_target_end ) );
      std::copy( masked_target.begin( source_pos ), masked_target_end, target_pos_node_id_pairs.begin() );

      probabilities.reserve( target_pos_node_id_pairs.size() );
      if ( kernel_.get() )
      {
        for ( const auto& target_pos_node_id_pair : target_pos_node_id_pairs )
        {
          // TODO: Why is probability calculated in source layer, but weight and delay in target layer?
          target_pos_node_id_pair.first.get_vector( target_pos_vector );
          const auto tgt = kernel().node_manager.get_node_or_proxy( target_pos_node_id_pair.second );
          probabilities.push_back( kernel_->value( grng, source_pos_vector, target_pos_vector, source, tgt ) );
        }
      }
      else
      {
        probabilities.resize( target_pos_node_id_pairs.size(), 1.0 );
      }

      if ( target_pos_node_id_pairs.empty()
        or ( ( not allow_multapses_ ) and ( target_pos_node_id_pairs.size() < number_of_connections_ ) ) )
      {
        std::string msg = String::compose( "Global source ID %1: Not enough targets found", source_id );
        throw KernelException( msg.c_str() );
      }

      // Draw targets.  A discrete_distribution draws random integers with a
      // non-uniform distribution.
      discrete_distribution lottery;
      const discrete_distribution::param_type param( probabilities.begin(), probabilities.end() );
      lottery.param( param );

      // If multapses are not allowed, we must keep track of which
      // targets have been selected already.
      std::vector< bool > is_selected( target_pos_node_id_pairs.size() );

      // Draw `number_of_connections_` targets
      for ( long i = 0; i < ( long ) number_of_connections_; ++i )
      {
        index random_id = lottery( get_rank_synced_rng() );
        if ( ( not allow_multapses_ ) and ( is_selected[ random_id ] ) )
        {
          --i;
          continue;
        }
        index target_id = target_pos_node_id_pairs[ random_id ].second;
        if ( ( not allow_autapses_ ) and ( source_id == target_id ) )
        {
          --i;
          continue;
        }

        is_selected[ random_id ] = true;

        target_pos_node_id_pairs[ random_id ].first.get_vector( target_pos_vector );

        std::vector< double > rng_weight_vec;
        std::vector< double > rng_delay_vec;
        for ( size_t indx = 0; indx < weight_.size(); ++indx )
        {
          const auto tgt = kernel().node_manager.get_node_or_proxy( target_pos_node_id_pairs[ indx ].second );
          rng_weight_vec.push_back( weight_[ indx ]->value( grng, source_pos_vector, target_pos_vector, target, tgt ) );
          rng_delay_vec.push_back( delay_[ indx ]->value( grng, source_pos_vector, target_pos_vector, target, tgt ) );
        }

        // We bail out for non-local neurons only now after all possible
        // random numbers haven been drawn. Bailing out any earlier may lead
        // to desynchronized global rngs.
        if ( not kernel().node_manager.is_local_node_id( target_id ) )
        {
          continue;
        }

        Node* target_ptr = kernel().node_manager.get_node_or_proxy( target_id );
        thread target_thread = target_ptr->get_thread();

        for ( size_t indx = 0; indx < synapse_model_.size(); ++indx )
        {
          kernel().connection_manager.connect( source_id,
            target_ptr,
            target_thread,
            synapse_model_[ indx ],
            param_dicts_[ indx ][ target_thread ],
            rng_delay_vec[ indx ],
            rng_weight_vec[ indx ] );
>>>>>>> f7a10e04
        }
      }
    }
    catch ( std::exception& serr )
    {
      err = &serr;
    }
  } // pragma omp single
  if ( err )
  {
    throw * err;
  }
}

} // namespace nest

#endif<|MERGE_RESOLUTION|>--- conflicted
+++ resolved
@@ -77,15 +77,7 @@
 
 template < int D >
 void
-<<<<<<< HEAD
 ConnectionCreator::create_pool( Layer< D >& source, NodeCollectionPTR source_nc, Layer< D >& target, bool on_target )
-=======
-ConnectionCreator::create_pool( Layer< D >& source,
-  NodeCollectionPTR source_nc,
-  Layer< D >& target,
-  NodeCollectionPTR target_nc,
-  bool on_target )
->>>>>>> f7a10e04
 {
   // We have to create the PoolWrapper_ pointer separately and assign it to pool_ in the end because we need the
   // templated define() function, and templated functions cannot be defined for the base class PoolWrapperBase_.
@@ -224,7 +216,6 @@
   Layer< D >& target,
   NodeCollectionPTR target_nc )
 {
-<<<<<<< HEAD
   // Connect using pairwise Bernoulli drawing source nodes (target driven)
   // For each local target node:
   //  1. Apply Mask to source layer
@@ -257,28 +248,6 @@
   NodeCollection::const_iterator target_begin = target_nc->begin();
   NodeCollection::const_iterator target_end = target_nc->end();
 
-=======
-// Connect using pairwise Bernoulli drawing source nodes (target driven)
-// For each local target node:
-//  1. Apply Mask to source layer
-//  2. For each source node: Compute probability, draw random number, make
-//     connection conditionally
-
-#pragma omp single
-  {
-    create_pool( source, source_nc, target, target_nc );
-  } // implicit barrier
-
-  // We need a pointer to the right PoolWrapper_ type, because we need to use templated functions below.
-  auto* pool = dynamic_cast< PoolWrapper_< D >* >( pool_ );
-  assert( pool );
-
-  const int thread_id = kernel().vp_manager.get_thread_id();
-
-  NodeCollection::const_iterator target_begin = target_nc->begin();
-  NodeCollection::const_iterator target_end = target_nc->end();
-
->>>>>>> f7a10e04
   for ( NodeCollection::const_iterator tgt_it = target_begin; tgt_it < target_end; ++tgt_it )
   {
     Node* const tgt = kernel().node_manager.get_node_or_proxy( ( *tgt_it ).node_id, thread_id );
@@ -307,7 +276,6 @@
   Layer< D >& target,
   NodeCollectionPTR target_nc )
 {
-<<<<<<< HEAD
   // Connecting using pairwise Bernoulli drawing target nodes (source driven)
   // It is actually implemented as pairwise Bernoulli on source nodes,
   // but with displacements computed in the target layer. The Mask has been
@@ -333,21 +301,6 @@
   {
     throw * err;
   }
-=======
-// Connecting using pairwise Bernoulli drawing target nodes (source driven)
-// It is actually implemented as pairwise Bernoulli on source nodes,
-// but with displacements computed in the target layer. The Mask has been
-// reversed so that it can be applied to the source instead of the target.
-// For each local target node:
-//  1. Apply (Converse)Mask to source layer
-//  2. For each source node: Compute probability, draw random number, make
-//     connection conditionally
-
-#pragma omp single
-  {
-    create_pool( source, source_nc, target, target_nc, true );
-  } // implicit barrier
->>>>>>> f7a10e04
 
   // We need a pointer to the right PoolWrapper_ type, because we need to use templated functions below.
   auto* pool = dynamic_cast< PoolWrapper_< D >* >( pool_ );
@@ -401,7 +354,6 @@
     return;
   }
 
-<<<<<<< HEAD
   // TODO: omp parallel implementation
 
   // fixed_indegree connections (fixed fan in)
@@ -529,7 +481,6 @@
           }
           else
           {
-
             // no kernel
 
             if ( positions.empty()
@@ -593,259 +544,8 @@
           {
             std::string msg = String::compose( "Global target ID %1: Not enough sources found", target_id );
             throw KernelException( msg.c_str() );
-=======
-// TODO: omp parallel implementation
-#pragma omp single
-  {
-
-    // fixed_indegree connections (fixed fan in)
-    //
-    // For each local target node:
-    // 1. Apply Mask to source layer
-    // 2. Compute connection probability for each source position
-    // 3. Draw source nodes and make connections
-
-    // We only need to check the first in the NodeCollection
-    Node* const first_in_tgt = kernel().node_manager.get_node_or_proxy( target_nc->operator[]( 0 ) );
-    if ( not first_in_tgt->has_proxies() )
-    {
-      throw IllegalConnection( "Spatial Connect with fixed_indegree to devices is not possible." );
-    }
-
-    NodeCollection::const_iterator target_begin = target_nc->MPI_local_begin();
-    NodeCollection::const_iterator target_end = target_nc->end();
-
-    // protect against connecting to devices without proxies
-    // we need to do this before creating the first connection to leave
-    // the network untouched if any target does not have proxies
-    for ( NodeCollection::const_iterator tgt_it = target_begin; tgt_it < target_end; ++tgt_it )
-    {
-      Node* const tgt = kernel().node_manager.get_node_or_proxy( ( *tgt_it ).node_id );
-
-      assert( not tgt->is_proxy() );
-    }
-
-    if ( mask_.get() )
-    {
-      MaskedLayer< D > masked_source( source, mask_, allow_oversized_, source_nc );
-      const auto masked_source_end = masked_source.end();
-
-      std::vector< std::pair< Position< D >, index > > positions;
-
-      for ( NodeCollection::const_iterator tgt_it = target_begin; tgt_it < target_end; ++tgt_it )
-      {
-        index target_id = ( *tgt_it ).node_id;
-        Node* const tgt = kernel().node_manager.get_node_or_proxy( target_id );
-
-        thread target_thread = tgt->get_thread();
-        RngPtr rng = get_vp_specific_rng( target_thread );
-        Position< D > target_pos = target.get_position( ( *tgt_it ).lid );
-
-        // We create a source pos vector here that can be updated with the
-        // source position. This is done to avoid creating and destroying
-        // unnecessarily many vectors.
-        std::vector< double > source_pos_vector( D );
-        const std::vector< double > target_pos_vector = target_pos.get_vector();
-
-        // Get (position,node ID) pairs for sources inside mask
-        positions.resize( std::distance( masked_source.begin( target_pos ), masked_source_end ) );
-        std::copy( masked_source.begin( target_pos ), masked_source_end, positions.begin() );
-
-        // We will select `number_of_connections_` sources within the mask.
-        // If there is no kernel, we can just draw uniform random numbers,
-        // but with a kernel we have to set up a probability distribution
-        // function using a discrete_distribution.
-        if ( kernel_.get() )
-        {
-
-          std::vector< double > probabilities;
-          probabilities.reserve( positions.size() );
-
-          // Collect probabilities for the sources
-          for ( typename std::vector< std::pair< Position< D >, index > >::iterator iter = positions.begin();
-                iter != positions.end();
-                ++iter )
-          {
-            iter->first.get_vector( source_pos_vector );
-            probabilities.push_back( kernel_->value( rng, source_pos_vector, target_pos_vector, source, tgt ) );
-          }
-
-          if ( positions.empty()
-            or ( ( not allow_autapses_ ) and ( positions.size() == 1 ) and ( positions[ 0 ].second == target_id ) )
-            or ( ( not allow_multapses_ ) and ( positions.size() < number_of_connections_ ) ) )
-          {
-            std::string msg = String::compose( "Global target ID %1: Not enough sources found inside mask", target_id );
-            throw KernelException( msg.c_str() );
-          }
-
-          // A discrete_distribution draws random integers with a non-uniform
-          // distribution.
-          discrete_distribution lottery;
-          const discrete_distribution::param_type param( probabilities.begin(), probabilities.end() );
-          lottery.param( param );
-
-          // If multapses are not allowed, we must keep track of which
-          // sources have been selected already.
-          std::vector< bool > is_selected( positions.size() );
-
-          // Draw `number_of_connections_` sources
-          for ( int i = 0; i < ( int ) number_of_connections_; ++i )
-          {
-            index random_id = lottery( rng );
-            if ( ( not allow_multapses_ ) and ( is_selected[ random_id ] ) )
-            {
-              --i;
-              continue;
-            }
-
-            index source_id = positions[ random_id ].second;
-            if ( ( not allow_autapses_ ) and ( source_id == target_id ) )
-            {
-              --i;
-              continue;
-            }
-            positions[ random_id ].first.get_vector( source_pos_vector );
-            for ( size_t indx = 0; indx < synapse_model_.size(); ++indx )
-            {
-              const double w = weight_[ indx ]->value( rng, source_pos_vector, target_pos_vector, source, tgt );
-              const double d = delay_[ indx ]->value( rng, source_pos_vector, target_pos_vector, source, tgt );
-              kernel().connection_manager.connect(
-                source_id, tgt, target_thread, synapse_model_[ indx ], param_dicts_[ indx ][ target_thread ], d, w );
-            }
-
-            is_selected[ random_id ] = true;
-          }
-        }
-        else
-        {
-
-          // no kernel
-
-          if ( positions.empty()
-            or ( ( not allow_autapses_ ) and ( positions.size() == 1 ) and ( positions[ 0 ].second == target_id ) )
-            or ( ( not allow_multapses_ ) and ( positions.size() < number_of_connections_ ) ) )
-          {
-            std::string msg = String::compose( "Global target ID %1: Not enough sources found inside mask", target_id );
-            throw KernelException( msg.c_str() );
-          }
-
-          // If multapses are not allowed, we must keep track of which
-          // sources have been selected already.
-          std::vector< bool > is_selected( positions.size() );
-
-          // Draw `number_of_connections_` sources
-          for ( int i = 0; i < ( int ) number_of_connections_; ++i )
-          {
-            index random_id = rng->ulrand( positions.size() );
-            if ( ( not allow_multapses_ ) and ( is_selected[ random_id ] ) )
-            {
-              --i;
-              continue;
-            }
-            positions[ random_id ].first.get_vector( source_pos_vector );
-            index source_id = positions[ random_id ].second;
-            for ( size_t indx = 0; indx < synapse_model_.size(); ++indx )
-            {
-              const double w = weight_[ indx ]->value( rng, source_pos_vector, target_pos_vector, source, tgt );
-              const double d = delay_[ indx ]->value( rng, source_pos_vector, target_pos_vector, source, tgt );
-              kernel().connection_manager.connect(
-                source_id, tgt, target_thread, synapse_model_[ indx ], param_dicts_[ indx ][ target_thread ], d, w );
-            }
-
-            is_selected[ random_id ] = true;
-          }
-        }
-      }
-    }
-    else
-    {
-      // no mask
-
-      // Get (position,node ID) pairs for all nodes in source layer
-      std::vector< std::pair< Position< D >, index > >* positions = source.get_global_positions_vector( source_nc );
-
-      for ( NodeCollection::const_iterator tgt_it = target_begin; tgt_it < target_end; ++tgt_it )
-      {
-        index target_id = ( *tgt_it ).node_id;
-        Node* const tgt = kernel().node_manager.get_node_or_proxy( target_id );
-        thread target_thread = tgt->get_thread();
-        RngPtr rng = get_vp_specific_rng( target_thread );
-        Position< D > target_pos = target.get_position( ( *tgt_it ).lid );
-
-        std::vector< double > source_pos_vector( D );
-        const std::vector< double > target_pos_vector = target_pos.get_vector();
-
-        if ( ( positions->size() == 0 )
-          or ( ( not allow_autapses_ ) and ( positions->size() == 1 ) and ( ( *positions )[ 0 ].second == target_id ) )
-          or ( ( not allow_multapses_ ) and ( positions->size() < number_of_connections_ ) ) )
-        {
-          std::string msg = String::compose( "Global target ID %1: Not enough sources found", target_id );
-          throw KernelException( msg.c_str() );
-        }
-
-        // We will select `number_of_connections_` sources within the mask.
-        // If there is no kernel, we can just draw uniform random numbers,
-        // but with a kernel we have to set up a probability distribution
-        // function using a discrete_distribution.
-        if ( kernel_.get() )
-        {
-
-          std::vector< double > probabilities;
-          probabilities.reserve( positions->size() );
-
-          // Collect probabilities for the sources
-          for ( typename std::vector< std::pair< Position< D >, index > >::iterator iter = positions->begin();
-                iter != positions->end();
-                ++iter )
-          {
-            iter->first.get_vector( source_pos_vector );
-            probabilities.push_back( kernel_->value( rng, source_pos_vector, target_pos_vector, source, tgt ) );
-          }
-
-          // A discrete_distribution draws random integers with a non-uniform
-          // distribution.
-          discrete_distribution lottery;
-          const discrete_distribution::param_type param( probabilities.begin(), probabilities.end() );
-          lottery.param( param );
-
-          // If multapses are not allowed, we must keep track of which
-          // sources have been selected already.
-          std::vector< bool > is_selected( positions->size() );
-
-          // Draw `number_of_connections_` sources
-          for ( int i = 0; i < ( int ) number_of_connections_; ++i )
-          {
-            index random_id = lottery( rng );
-            if ( ( not allow_multapses_ ) and ( is_selected[ random_id ] ) )
-            {
-              --i;
-              continue;
-            }
-
-            index source_id = ( *positions )[ random_id ].second;
-            if ( ( not allow_autapses_ ) and ( source_id == target_id ) )
-            {
-              --i;
-              continue;
-            }
-
-            ( *positions )[ random_id ].first.get_vector( source_pos_vector );
-            for ( size_t indx = 0; indx < synapse_model_.size(); ++indx )
-            {
-              const double w = weight_[ indx ]->value( rng, source_pos_vector, target_pos_vector, source, tgt );
-              const double d = delay_[ indx ]->value( rng, source_pos_vector, target_pos_vector, source, tgt );
-              kernel().connection_manager.connect(
-                source_id, tgt, target_thread, synapse_model_[ indx ], param_dicts_[ indx ][ target_thread ], d, w );
-            }
-
-            is_selected[ random_id ] = true;
->>>>>>> f7a10e04
-          }
-        }
-        else
-        {
-
-<<<<<<< HEAD
+          }
+
           // We will select `number_of_connections_` sources within the mask.
           // If there is no kernel, we can just draw uniform random numbers,
           // but with a kernel we have to set up a probability distribution
@@ -940,41 +640,6 @@
 
               is_selected[ random_id ] = true;
             }
-=======
-          // no kernel
-
-          // If multapses are not allowed, we must keep track of which
-          // sources have been selected already.
-          std::vector< bool > is_selected( positions->size() );
-
-          // Draw `number_of_connections_` sources
-          for ( int i = 0; i < ( int ) number_of_connections_; ++i )
-          {
-            index random_id = rng->ulrand( positions->size() );
-            if ( ( not allow_multapses_ ) and ( is_selected[ random_id ] ) )
-            {
-              --i;
-              continue;
-            }
-
-            index source_id = ( *positions )[ random_id ].second;
-            if ( ( not allow_autapses_ ) and ( source_id == target_id ) )
-            {
-              --i;
-              continue;
-            }
-
-            ( *positions )[ random_id ].first.get_vector( source_pos_vector );
-            for ( size_t indx = 0; indx < synapse_model_.size(); ++indx )
-            {
-              const double w = weight_[ indx ]->value( rng, source_pos_vector, target_pos_vector, source, tgt );
-              const double d = delay_[ indx ]->value( rng, source_pos_vector, target_pos_vector, source, tgt );
-              kernel().connection_manager.connect(
-                source_id, tgt, target_thread, synapse_model_[ indx ], param_dicts_[ indx ][ target_thread ], d, w );
-            }
-
-            is_selected[ random_id ] = true;
->>>>>>> f7a10e04
           }
         }
       }
@@ -1003,11 +668,17 @@
     return;
   }
 
-// TODO: omp parallel implementation
-#pragma omp single
-  {
-
-<<<<<<< HEAD
+  // protect against connecting to devices without proxies
+  // we need to do this before creating the first connection to leave
+  // the network untouched if any target does not have proxies
+
+  // We only need to check the first in the NodeCollection
+  Node* const first_in_tgt = kernel().node_manager.get_node_or_proxy( target_nc->operator[]( 0 ) );
+  if ( not first_in_tgt->has_proxies() )
+  {
+    throw IllegalConnection( "Spatial Connect with fixed_outdegree to devices is not possible." );
+  }
+
   std::exception* err = nullptr;
 #pragma omp single
   {
@@ -1141,147 +812,8 @@
               rng_delay_vec[ indx ],
               rng_weight_vec[ indx ] );
           }
-=======
-    // protect against connecting to devices without proxies
-    // we need to do this before creating the first connection to leave
-    // the network untouched if any target does not have proxies
-
-    // We only need to check the first in the NodeCollection
-    Node* const first_in_tgt = kernel().node_manager.get_node_or_proxy( target_nc->operator[]( 0 ) );
-    if ( not first_in_tgt->has_proxies() )
-    {
-      throw IllegalConnection( "Spatial Connect with fixed_outdegree to devices is not possible." );
-    }
-
-    NodeCollection::const_iterator target_begin = target_nc->MPI_local_begin();
-    NodeCollection::const_iterator target_end = target_nc->end();
-
-    for ( NodeCollection::const_iterator tgt_it = target_begin; tgt_it < target_end; ++tgt_it )
-    {
-      Node* const tgt = kernel().node_manager.get_node_or_proxy( ( *tgt_it ).node_id );
-
-      assert( not tgt->is_proxy() );
-    }
-
-    // Fixed_outdegree connections (fixed fan out)
-    //
-    // For each (global) source: (All connections made on all mpi procs)
-    // 1. Apply mask to global targets
-    // 2. If using kernel: Compute connection probability for each global target
-    // 3. Draw connections to make using global rng
-
-    MaskedLayer< D > masked_target( target, mask_, allow_oversized_, target_nc );
-    const auto masked_target_end = masked_target.end();
-
-    // We create a target positions vector here that can be updated with the
-    // position and node ID pairs. This is done to avoid creating and destroying
-    // unnecessarily many vectors.
-    std::vector< std::pair< Position< D >, index > > target_pos_node_id_pairs;
-    std::vector< std::pair< Position< D >, index > > source_pos_node_id_pairs =
-      *source.get_global_positions_vector( source_nc );
-
-    for ( const auto& source_pos_node_id_pair : source_pos_node_id_pairs )
-    {
-      const Position< D > source_pos = source_pos_node_id_pair.first;
-      const index source_id = source_pos_node_id_pair.second;
-      const std::vector< double > source_pos_vector = source_pos.get_vector();
-
-      // We create a target pos vector here that can be updated with the
-      // target position. This is done to avoid creating and destroying
-      // unnecessarily many vectors.
-      std::vector< double > target_pos_vector( D );
-      std::vector< double > probabilities;
-
-      // Find potential targets and probabilities
-      RngPtr grng = get_rank_synced_rng();
-      target_pos_node_id_pairs.resize( std::distance( masked_target.begin( source_pos ), masked_target_end ) );
-      std::copy( masked_target.begin( source_pos ), masked_target_end, target_pos_node_id_pairs.begin() );
-
-      probabilities.reserve( target_pos_node_id_pairs.size() );
-      if ( kernel_.get() )
-      {
-        for ( const auto& target_pos_node_id_pair : target_pos_node_id_pairs )
-        {
-          // TODO: Why is probability calculated in source layer, but weight and delay in target layer?
-          target_pos_node_id_pair.first.get_vector( target_pos_vector );
-          const auto tgt = kernel().node_manager.get_node_or_proxy( target_pos_node_id_pair.second );
-          probabilities.push_back( kernel_->value( grng, source_pos_vector, target_pos_vector, source, tgt ) );
         }
       }
-      else
-      {
-        probabilities.resize( target_pos_node_id_pairs.size(), 1.0 );
-      }
-
-      if ( target_pos_node_id_pairs.empty()
-        or ( ( not allow_multapses_ ) and ( target_pos_node_id_pairs.size() < number_of_connections_ ) ) )
-      {
-        std::string msg = String::compose( "Global source ID %1: Not enough targets found", source_id );
-        throw KernelException( msg.c_str() );
-      }
-
-      // Draw targets.  A discrete_distribution draws random integers with a
-      // non-uniform distribution.
-      discrete_distribution lottery;
-      const discrete_distribution::param_type param( probabilities.begin(), probabilities.end() );
-      lottery.param( param );
-
-      // If multapses are not allowed, we must keep track of which
-      // targets have been selected already.
-      std::vector< bool > is_selected( target_pos_node_id_pairs.size() );
-
-      // Draw `number_of_connections_` targets
-      for ( long i = 0; i < ( long ) number_of_connections_; ++i )
-      {
-        index random_id = lottery( get_rank_synced_rng() );
-        if ( ( not allow_multapses_ ) and ( is_selected[ random_id ] ) )
-        {
-          --i;
-          continue;
-        }
-        index target_id = target_pos_node_id_pairs[ random_id ].second;
-        if ( ( not allow_autapses_ ) and ( source_id == target_id ) )
-        {
-          --i;
-          continue;
-        }
-
-        is_selected[ random_id ] = true;
-
-        target_pos_node_id_pairs[ random_id ].first.get_vector( target_pos_vector );
-
-        std::vector< double > rng_weight_vec;
-        std::vector< double > rng_delay_vec;
-        for ( size_t indx = 0; indx < weight_.size(); ++indx )
-        {
-          const auto tgt = kernel().node_manager.get_node_or_proxy( target_pos_node_id_pairs[ indx ].second );
-          rng_weight_vec.push_back( weight_[ indx ]->value( grng, source_pos_vector, target_pos_vector, target, tgt ) );
-          rng_delay_vec.push_back( delay_[ indx ]->value( grng, source_pos_vector, target_pos_vector, target, tgt ) );
-        }
-
-        // We bail out for non-local neurons only now after all possible
-        // random numbers haven been drawn. Bailing out any earlier may lead
-        // to desynchronized global rngs.
-        if ( not kernel().node_manager.is_local_node_id( target_id ) )
-        {
-          continue;
-        }
-
-        Node* target_ptr = kernel().node_manager.get_node_or_proxy( target_id );
-        thread target_thread = target_ptr->get_thread();
-
-        for ( size_t indx = 0; indx < synapse_model_.size(); ++indx )
-        {
-          kernel().connection_manager.connect( source_id,
-            target_ptr,
-            target_thread,
-            synapse_model_[ indx ],
-            param_dicts_[ indx ][ target_thread ],
-            rng_delay_vec[ indx ],
-            rng_weight_vec[ indx ] );
->>>>>>> f7a10e04
-        }
-      }
     }
     catch ( std::exception& serr )
     {

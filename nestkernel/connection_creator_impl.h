/*
 *  connection_creator_impl.h
 *
 *  This file is part of NEST.
 *
 *  Copyright (C) 2004 The NEST Initiative
 *
 *  NEST is free software: you can redistribute it and/or modify
 *  it under the terms of the GNU General Public License as published by
 *  the Free Software Foundation, either version 2 of the License, or
 *  (at your option) any later version.
 *
 *  NEST is distributed in the hope that it will be useful,
 *  but WITHOUT ANY WARRANTY; without even the implied warranty of
 *  MERCHANTABILITY or FITNESS FOR A PARTICULAR PURPOSE.  See the
 *  GNU General Public License for more details.
 *
 *  You should have received a copy of the GNU General Public License
 *  along with NEST.  If not, see <http://www.gnu.org/licenses/>.
 *
 */

#ifndef CONNECTION_CREATOR_IMPL_H
#define CONNECTION_CREATOR_IMPL_H

#include "connection_creator.h"

// C++ includes:
#include <vector>

// Includes from nestkernel:
#include "kernel_manager.h"
#include "nest.h"

namespace nest
{
template < int D >
void
ConnectionCreator::connect( Layer< D >& source,
  NodeCollectionPTR source_nc,
  Layer< D >& target,
  NodeCollectionPTR target_nc )
{
  switch ( type_ )
  {
  case Pairwise_bernoulli_on_source:

    pairwise_bernoulli_on_source_( source, source_nc, target, target_nc );
    break;

  case Fixed_indegree:

    fixed_indegree_( source, source_nc, target, target_nc );
    break;

  case Fixed_outdegree:

    fixed_outdegree_( source, source_nc, target, target_nc );
    break;

  case Pairwise_bernoulli_on_target:

    pairwise_bernoulli_on_target_( source, source_nc, target, target_nc );
    break;

  default:
    throw BadProperty( "Unknown connection type." );
  }
}

template < typename Iterator, int D >
void
ConnectionCreator::connect_to_target_( Iterator from,
  Iterator to,
  Node* tgt_ptr,
  const Position< D >& tgt_pos,
  thread tgt_thread,
  const Layer< D >& source )
{
  RngPtr rng = get_vp_specific_rng( tgt_thread );

  // We create a source pos vector here that can be updated with the
  // source position. This is done to avoid creating and destroying
  // unnecessarily many vectors.
  std::vector< double > source_pos( D );
  const std::vector< double > target_pos = tgt_pos.get_vector();

  const bool without_kernel = not kernel_.get();
  for ( Iterator iter = from; iter != to; ++iter )
  {
    if ( ( not allow_autapses_ ) and ( iter->second == tgt_ptr->get_node_id() ) )
    {
      continue;
    }
    iter->first.get_vector( source_pos );

    if ( without_kernel or rng->drand() < kernel_->value( rng, source_pos, target_pos, source, tgt_ptr ) )
    {
      for ( size_t indx = 0; indx < synapse_model_.size(); ++indx )
      {
        kernel().connection_manager.connect( iter->second,
          tgt_ptr,
          tgt_thread,
          synapse_model_[ indx ],
          param_dicts_[ indx ][ tgt_thread ],
          delay_[ indx ]->value( rng, source_pos, target_pos, source, tgt_ptr ),
          weight_[ indx ]->value( rng, source_pos, target_pos, source, tgt_ptr ) );
      }
    }
  }
}

template < int D >
ConnectionCreator::PoolWrapper_< D >::PoolWrapper_()
  : masked_layer_( 0 )
  , positions_( 0 )
{
}

template < int D >
ConnectionCreator::PoolWrapper_< D >::~PoolWrapper_()
{
  if ( masked_layer_ )
  {
    delete masked_layer_;
  }
}

template < int D >
void
ConnectionCreator::PoolWrapper_< D >::define( MaskedLayer< D >* ml )
{
  assert( masked_layer_ == 0 );
  assert( positions_ == 0 );
  assert( ml != 0 );
  masked_layer_ = ml;
}

template < int D >
void
ConnectionCreator::PoolWrapper_< D >::define( std::vector< std::pair< Position< D >, index > >* pos )
{
  assert( masked_layer_ == 0 );
  assert( positions_ == 0 );
  assert( pos != 0 );
  positions_ = pos;
}

template < int D >
typename Ntree< D, index >::masked_iterator
ConnectionCreator::PoolWrapper_< D >::masked_begin( const Position< D >& pos ) const
{
  return masked_layer_->begin( pos );
}

template < int D >
typename Ntree< D, index >::masked_iterator
ConnectionCreator::PoolWrapper_< D >::masked_end() const
{
  return masked_layer_->end();
}

template < int D >
typename std::vector< std::pair< Position< D >, index > >::iterator
ConnectionCreator::PoolWrapper_< D >::begin() const
{
  return positions_->begin();
}

template < int D >
typename std::vector< std::pair< Position< D >, index > >::iterator
ConnectionCreator::PoolWrapper_< D >::end() const
{
  return positions_->end();
}


template < int D >
void
ConnectionCreator::pairwise_bernoulli_on_source_( Layer< D >& source,
  NodeCollectionPTR source_nc,
  Layer< D >& target,
  NodeCollectionPTR target_nc )
{
  // Connect using pairwise Bernoulli drawing source nodes (target driven)
  // For each local target node:
  //  1. Apply Mask to source layer
  //  2. For each source node: Compute probability, draw random number, make
  //     connection conditionally

  // retrieve global positions, either for masked or unmasked pool
  PoolWrapper_< D > pool;

  std::vector< std::shared_ptr< WrappedThreadException > > exceptions_raised( kernel().vp_manager.get_num_threads() );
#pragma omp critical
  {
    const auto tid = kernel().vp_manager.get_thread_id();
    try
    {
      if ( mask_.get() ) // MaskedLayer will be freed by PoolWrapper d'tor
      {
        pool.define( new MaskedLayer< D >( source, mask_, allow_oversized_, source_nc ) );
      }
      else
      {
        pool.define( source.get_global_positions_vector( source_nc ) );
      }
    }
    catch ( std::exception& err )
    {
      // We must create a new exception here, err's lifetime ends at
      // the end of the catch block.
      exceptions_raised.at( tid ) = std::shared_ptr< WrappedThreadException >( new WrappedThreadException( err ) );
    }
  }
  for ( thread tid = 0; tid < kernel().vp_manager.get_num_threads(); ++tid )
  {
    if ( exceptions_raised.at( tid ).get() )
    {
      throw WrappedThreadException( *( exceptions_raised.at( tid ) ) );
    }
  }

  const int thread_id = kernel().vp_manager.get_thread_id();

  NodeCollection::const_iterator target_begin = target_nc->begin();
  NodeCollection::const_iterator target_end = target_nc->end();

  for ( NodeCollection::const_iterator tgt_it = target_begin; tgt_it < target_end; ++tgt_it )
  {
    Node* const tgt = kernel().node_manager.get_node_or_proxy( ( *tgt_it ).node_id, thread_id );

    if ( not tgt->is_proxy() )
    {
      const Position< D > target_pos = target.get_position( ( *tgt_it ).lid );

      if ( mask_.get() )
      {
        connect_to_target_( pool.masked_begin( target_pos ), pool.masked_end(), tgt, target_pos, thread_id, source );
      }
      else
      {
        connect_to_target_( pool.begin(), pool.end(), tgt, target_pos, thread_id, source );
      }
    }
  } // for target_begin
}


template < int D >
void
ConnectionCreator::pairwise_bernoulli_on_target_( Layer< D >& source,
  NodeCollectionPTR source_nc,
  Layer< D >& target,
  NodeCollectionPTR target_nc )
{
  // Connecting using pairwise Bernoulli drawing target nodes (source driven)
  // It is actually implemented as pairwise Bernoulli on source nodes,
  // but with displacements computed in the target layer. The Mask has been
  // reversed so that it can be applied to the source instead of the target.
  // For each local target node:
  //  1. Apply (Converse)Mask to source layer
  //  2. For each source node: Compute probability, draw random number, make
  //     connection conditionally

  PoolWrapper_< D > pool;

  std::vector< std::shared_ptr< WrappedThreadException > > exceptions_raised( kernel().vp_manager.get_num_threads() );
#pragma omp critical
  {
    const auto tid = kernel().vp_manager.get_thread_id();
    try
    {
      if ( mask_.get() ) // MaskedLayer will be freed by PoolWrapper d'tor
      {
        // By supplying the target layer to the MaskedLayer constructor, the
        // mask is mirrored so it may be applied to the source layer instead
        pool.define( new MaskedLayer< D >( source, mask_, allow_oversized_, target, source_nc ) );
      }
      else
      {
        pool.define( source.get_global_positions_vector( source_nc ) );
      }
    }
    catch ( std::exception& err )
    {
      // We must create a new exception here, err's lifetime ends at
      // the end of the catch block.
      exceptions_raised.at( tid ) = std::shared_ptr< WrappedThreadException >( new WrappedThreadException( err ) );
    }
  }
  for ( thread tid = 0; tid < kernel().vp_manager.get_num_threads(); ++tid )
  {
    if ( exceptions_raised.at( tid ).get() )
    {
      throw WrappedThreadException( *( exceptions_raised.at( tid ) ) );
    }
  }

  // We only need to check the first in the NodeCollection
  Node* const first_in_tgt = kernel().node_manager.get_node_or_proxy( target_nc->operator[]( 0 ) );
  if ( not first_in_tgt->has_proxies() )
  {
    throw IllegalConnection( "Spatial Connect with pairwise_bernoulli to devices is not possible." );
  }

  const int thread_id = kernel().vp_manager.get_thread_id();

  NodeCollection::const_iterator target_begin = target_nc->local_begin();
  NodeCollection::const_iterator target_end = target_nc->end();

  for ( NodeCollection::const_iterator tgt_it = target_begin; tgt_it < target_end; ++tgt_it )
  {
    Node* const tgt = kernel().node_manager.get_node_or_proxy( ( *tgt_it ).node_id, thread_id );

    assert( not tgt->is_proxy() );

    const Position< D > target_pos = target.get_position( ( *tgt_it ).lid );

    if ( mask_.get() )
    {
      // We do the same as in the target driven case, except that we calculate displacements in the target layer.
      // We therefore send in target as last parameter.
      connect_to_target_( pool.masked_begin( target_pos ), pool.masked_end(), tgt, target_pos, thread_id, target );
    }
    else
    {
      // We do the same as in the target driven case, except that we calculate displacements in the target layer.
      // We therefore send in target as last parameter.
      connect_to_target_( pool.begin(), pool.end(), tgt, target_pos, thread_id, target );
    }

  } // end for
}

template < int D >
void
ConnectionCreator::fixed_indegree_( Layer< D >& source,
  NodeCollectionPTR source_nc,
  Layer< D >& target,
  NodeCollectionPTR target_nc )
{
  if ( number_of_connections_ < 1 )
  {
    return;
  }

  // TODO: omp parallel implementation
  std::vector< std::shared_ptr< WrappedThreadException > > exceptions_raised( kernel().vp_manager.get_num_threads() );
#pragma omp single
  {
    const auto tid = kernel().vp_manager.get_thread_id();
    try
    {
<<<<<<< HEAD
      // fixed_indegree connections (fixed fan in)
      //
      // For each local target node:
      // 1. Apply Mask to source layer
      // 2. Compute connection probability for each source position
      // 3. Draw source nodes and make connections

      // We only need to check the first in the NodeCollection
      Node* const first_in_tgt = kernel().node_manager.get_node_or_proxy( target_nc->operator[]( 0 ) );
      if ( not first_in_tgt->has_proxies() )
=======
      index target_id = ( *tgt_it ).node_id;
      Node* const tgt = kernel().node_manager.get_node_or_proxy( target_id );

      thread target_thread = tgt->get_thread();
      RngPtr rng = get_vp_specific_rng( target_thread );
      Position< D > target_pos = target.get_position( ( *tgt_it ).lid );

      // We create a source pos vector here that can be updated with the
      // source position. This is done to avoid creating and destroying
      // unnecessarily many vectors.
      std::vector< double > source_pos_vector( D );
      const std::vector< double > target_pos_vector = target_pos.get_vector();

      // Get (position,node ID) pairs for sources inside mask
      positions.resize( std::distance( masked_source.begin( target_pos ), masked_source_end ) );
      std::copy( masked_source.begin( target_pos ), masked_source_end, positions.begin() );

      // We will select `number_of_connections_` sources within the mask.
      // If there is no kernel, we can just draw uniform random numbers,
      // but with a kernel we have to set up a probability distribution
      // function using a discrete_distribution.
      if ( kernel_.get() )
>>>>>>> 98b2fb4d
      {
        throw IllegalConnection( "Spatial Connect with fixed_indegree to devices is not possible." );
      }

      NodeCollection::const_iterator target_begin = target_nc->MPI_local_begin();
      NodeCollection::const_iterator target_end = target_nc->end();

<<<<<<< HEAD
      // protect against connecting to devices without proxies
      // we need to do this before creating the first connection to leave
      // the network untouched if any target does not have proxies
      for ( NodeCollection::const_iterator tgt_it = target_begin; tgt_it < target_end; ++tgt_it )
      {
        Node* const tgt = kernel().node_manager.get_node_or_proxy( ( *tgt_it ).node_id );
=======
        // Collect probabilities for the sources
        for ( typename std::vector< std::pair< Position< D >, index > >::iterator iter = positions.begin();
              iter != positions.end();
              ++iter )
        {
          iter->first.get_vector( source_pos_vector );
          probabilities.push_back( kernel_->value( rng, source_pos_vector, target_pos_vector, source, tgt ) );
        }
>>>>>>> 98b2fb4d

        assert( not tgt->is_proxy() );
      }

<<<<<<< HEAD
      if ( mask_.get() )
      {
        MaskedLayer< D > masked_source( source, mask_, allow_oversized_, source_nc );
        const auto masked_source_end = masked_source.end();
=======
        // A discrete_distribution draws random integers with a non-uniform
        // distribution.
        discrete_distribution lottery;
        const discrete_distribution::param_type param( probabilities.begin(), probabilities.end() );
        lottery.param( param );
>>>>>>> 98b2fb4d

        std::vector< std::pair< Position< D >, index > > positions;

        for ( NodeCollection::const_iterator tgt_it = target_begin; tgt_it < target_end; ++tgt_it )
        {
<<<<<<< HEAD
          index target_id = ( *tgt_it ).node_id;
          Node* const tgt = kernel().node_manager.get_node_or_proxy( target_id );

          thread target_thread = tgt->get_thread();
          RngPtr rng = get_vp_specific_rng( target_thread );
          Position< D > target_pos = target.get_position( ( *tgt_it ).lid );

          // We create a source pos vector here that can be updated with the
          // source position. This is done to avoid creating and destroying
          // unnecessarily many vectors.
          std::vector< double > source_pos_vector( D );
          const std::vector< double > target_pos_vector = target_pos.get_vector();

          // Get (position,node ID) pairs for sources inside mask
          positions.resize( std::distance( masked_source.begin( target_pos ), masked_source_end ) );
          std::copy( masked_source.begin( target_pos ), masked_source_end, positions.begin() );

          // We will select `number_of_connections_` sources within the mask.
          // If there is no kernel, we can just draw uniform random numbers,
          // but with a kernel we have to set up a probability distribution
          // function using the Vose class.
          if ( kernel_.get() )
=======
          index random_id = lottery( rng );
          if ( ( not allow_multapses_ ) and ( is_selected[ random_id ] ) )
>>>>>>> 98b2fb4d
          {

            std::vector< double > probabilities;
            probabilities.reserve( positions.size() );

            // Collect probabilities for the sources
            for ( typename std::vector< std::pair< Position< D >, index > >::iterator iter = positions.begin();
                  iter != positions.end();
                  ++iter )
            {
              iter->first.get_vector( source_pos_vector );
              probabilities.push_back( kernel_->value( rng, source_pos_vector, target_pos_vector, source ) );
            }

            if ( positions.empty()
              or ( ( not allow_autapses_ ) and ( positions.size() == 1 ) and ( positions[ 0 ].second == target_id ) )
              or ( ( not allow_multapses_ ) and ( positions.size() < number_of_connections_ ) ) )
            {
              std::string msg =
                String::compose( "Global target ID %1: Not enough sources found inside mask", target_id );
              throw KernelException( msg.c_str() );
            }

            // A Vose object draws random integers with a non-uniform
            // distribution.
            Vose lottery( probabilities );

            // If multapses are not allowed, we must keep track of which
            // sources have been selected already.
            std::vector< bool > is_selected( positions.size() );

            // Draw `number_of_connections_` sources
            for ( int i = 0; i < ( int ) number_of_connections_; ++i )
            {
              index random_id = lottery.get_random_id( rng );
              if ( ( not allow_multapses_ ) and ( is_selected[ random_id ] ) )
              {
                --i;
                continue;
              }

              index source_id = positions[ random_id ].second;
              if ( ( not allow_autapses_ ) and ( source_id == target_id ) )
              {
                --i;
                continue;
              }
              positions[ random_id ].first.get_vector( source_pos_vector );
              for ( size_t indx = 0; indx < synapse_model_.size(); ++indx )
              {
                const double w = weight_[ indx ]->value( rng, source_pos_vector, target_pos_vector, source );
                const double d = delay_[ indx ]->value( rng, source_pos_vector, target_pos_vector, source );
                kernel().connection_manager.connect(
                  source_id, tgt, target_thread, synapse_model_[ indx ], param_dicts_[ indx ][ target_thread ], d, w );
              }

              is_selected[ random_id ] = true;
            }
          }
          else
          {
<<<<<<< HEAD
=======
            const double w = weight_[ indx ]->value( rng, source_pos_vector, target_pos_vector, source, tgt );
            const double d = delay_[ indx ]->value( rng, source_pos_vector, target_pos_vector, source, tgt );
            kernel().connection_manager.connect(
              source_id, tgt, target_thread, synapse_model_[ indx ], param_dicts_[ indx ][ target_thread ], d, w );
          }
>>>>>>> 98b2fb4d

            // no kernel

            if ( positions.empty()
              or ( ( not allow_autapses_ ) and ( positions.size() == 1 ) and ( positions[ 0 ].second == target_id ) )
              or ( ( not allow_multapses_ ) and ( positions.size() < number_of_connections_ ) ) )
            {
              std::string msg =
                String::compose( "Global target ID %1: Not enough sources found inside mask", target_id );
              throw KernelException( msg.c_str() );
            }

            // If multapses are not allowed, we must keep track of which
            // sources have been selected already.
            std::vector< bool > is_selected( positions.size() );

            // Draw `number_of_connections_` sources
            for ( int i = 0; i < ( int ) number_of_connections_; ++i )
            {
              index random_id = rng->ulrand( positions.size() );
              if ( ( not allow_multapses_ ) and ( is_selected[ random_id ] ) )
              {
                --i;
                continue;
              }
              positions[ random_id ].first.get_vector( source_pos_vector );
              index source_id = positions[ random_id ].second;
              for ( size_t indx = 0; indx < synapse_model_.size(); ++indx )
              {
                const double w = weight_[ indx ]->value( rng, source_pos_vector, target_pos_vector, source );
                const double d = delay_[ indx ]->value( rng, source_pos_vector, target_pos_vector, source );
                kernel().connection_manager.connect(
                  source_id, tgt, target_thread, synapse_model_[ indx ], param_dicts_[ indx ][ target_thread ], d, w );
              }

              is_selected[ random_id ] = true;
            }
          }
        }
      }
      else
      {
        // no mask

        // Get (position,node ID) pairs for all nodes in source layer
        std::vector< std::pair< Position< D >, index > >* positions = source.get_global_positions_vector( source_nc );

        for ( NodeCollection::const_iterator tgt_it = target_begin; tgt_it < target_end; ++tgt_it )
        {
          index target_id = ( *tgt_it ).node_id;
          Node* const tgt = kernel().node_manager.get_node_or_proxy( target_id );
          thread target_thread = tgt->get_thread();
          RngPtr rng = get_vp_specific_rng( target_thread );
          Position< D > target_pos = target.get_position( ( *tgt_it ).lid );

          std::vector< double > source_pos_vector( D );
          const std::vector< double > target_pos_vector = target_pos.get_vector();

          if ( ( positions->size() == 0 ) or ( ( not allow_autapses_ ) and ( positions->size() == 1 )
                                               and ( ( *positions )[ 0 ].second == target_id ) )
            or ( ( not allow_multapses_ ) and ( positions->size() < number_of_connections_ ) ) )
          {
            std::string msg = String::compose( "Global target ID %1: Not enough sources found", target_id );
            throw KernelException( msg.c_str() );
          }

          // We will select `number_of_connections_` sources within the mask.
          // If there is no kernel, we can just draw uniform random numbers,
          // but with a kernel we have to set up a probability distribution
          // function using the Vose class.
          if ( kernel_.get() )
          {
<<<<<<< HEAD

            std::vector< double > probabilities;
            probabilities.reserve( positions->size() );

            // Collect probabilities for the sources
            for ( typename std::vector< std::pair< Position< D >, index > >::iterator iter = positions->begin();
                  iter != positions->end();
                  ++iter )
            {
              iter->first.get_vector( source_pos_vector );
              probabilities.push_back( kernel_->value( rng, source_pos_vector, target_pos_vector, source ) );
            }

            // A Vose object draws random integers with a non-uniform
            // distribution.
            Vose lottery( probabilities );

            // If multapses are not allowed, we must keep track of which
            // sources have been selected already.
            std::vector< bool > is_selected( positions->size() );

            // Draw `number_of_connections_` sources
            for ( int i = 0; i < ( int ) number_of_connections_; ++i )
            {
              index random_id = lottery.get_random_id( rng );
              if ( ( not allow_multapses_ ) and ( is_selected[ random_id ] ) )
              {
                --i;
                continue;
              }

              index source_id = ( *positions )[ random_id ].second;
              if ( ( not allow_autapses_ ) and ( source_id == target_id ) )
              {
                --i;
                continue;
              }

              ( *positions )[ random_id ].first.get_vector( source_pos_vector );
              for ( size_t indx = 0; indx < synapse_model_.size(); ++indx )
              {
                const double w = weight_[ indx ]->value( rng, source_pos_vector, target_pos_vector, source );
                const double d = delay_[ indx ]->value( rng, source_pos_vector, target_pos_vector, source );
                kernel().connection_manager.connect(
                  source_id, tgt, target_thread, synapse_model_[ indx ], param_dicts_[ indx ][ target_thread ], d, w );
              }

              is_selected[ random_id ] = true;
            }
=======
            const double w = weight_[ indx ]->value( rng, source_pos_vector, target_pos_vector, source, tgt );
            const double d = delay_[ indx ]->value( rng, source_pos_vector, target_pos_vector, source, tgt );
            kernel().connection_manager.connect(
              source_id, tgt, target_thread, synapse_model_[ indx ], param_dicts_[ indx ][ target_thread ], d, w );
>>>>>>> 98b2fb4d
          }
          else
          {

            // no kernel

            // If multapses are not allowed, we must keep track of which
            // sources have been selected already.
            std::vector< bool > is_selected( positions->size() );

            // Draw `number_of_connections_` sources
            for ( int i = 0; i < ( int ) number_of_connections_; ++i )
            {
              index random_id = rng->ulrand( positions->size() );
              if ( ( not allow_multapses_ ) and ( is_selected[ random_id ] ) )
              {
                --i;
                continue;
              }

              index source_id = ( *positions )[ random_id ].second;
              if ( ( not allow_autapses_ ) and ( source_id == target_id ) )
              {
                --i;
                continue;
              }

              ( *positions )[ random_id ].first.get_vector( source_pos_vector );
              for ( size_t indx = 0; indx < synapse_model_.size(); ++indx )
              {
                const double w = weight_[ indx ]->value( rng, source_pos_vector, target_pos_vector, source );
                const double d = delay_[ indx ]->value( rng, source_pos_vector, target_pos_vector, source );
                kernel().connection_manager.connect(
                  source_id, tgt, target_thread, synapse_model_[ indx ], param_dicts_[ indx ][ target_thread ], d, w );
              }

              is_selected[ random_id ] = true;
            }
          }
        }
      }
    }
    catch ( std::exception& err )
    {
      // We must create a new exception here, err's lifetime ends at
      // the end of the catch block.
      exceptions_raised.at( tid ) = std::shared_ptr< WrappedThreadException >( new WrappedThreadException( err ) );
    }
  }
  for ( thread tid = 0; tid < kernel().vp_manager.get_num_threads(); ++tid )
  {
    if ( exceptions_raised.at( tid ).get() )
    {
      throw WrappedThreadException( *( exceptions_raised.at( tid ) ) );
    }
  }
}


template < int D >
void
ConnectionCreator::fixed_outdegree_( Layer< D >& source,
  NodeCollectionPTR source_nc,
  Layer< D >& target,
  NodeCollectionPTR target_nc )
{
  if ( number_of_connections_ < 1 )
  {
    return;
  }

  std::vector< std::shared_ptr< WrappedThreadException > > exceptions_raised( kernel().vp_manager.get_num_threads() );
#pragma omp single
  {
    const auto tid = kernel().vp_manager.get_thread_id();
    try
    {
      // protect against connecting to devices without proxies
      // we need to do this before creating the first connection to leave
      // the network untouched if any target does not have proxies

      // We only need to check the first in the NodeCollection
      Node* const first_in_tgt = kernel().node_manager.get_node_or_proxy( target_nc->operator[]( 0 ) );
      if ( not first_in_tgt->has_proxies() )
      {
        throw IllegalConnection( "Spatial Connect with fixed_outdegree to devices is not possible." );
      }

<<<<<<< HEAD
      NodeCollection::const_iterator target_begin = target_nc->MPI_local_begin();
      NodeCollection::const_iterator target_end = target_nc->end();

      for ( NodeCollection::const_iterator tgt_it = target_begin; tgt_it < target_end; ++tgt_it )
=======
      // We will select `number_of_connections_` sources within the mask.
      // If there is no kernel, we can just draw uniform random numbers,
      // but with a kernel we have to set up a probability distribution
      // function using a discrete_distribution.
      if ( kernel_.get() )
>>>>>>> 98b2fb4d
      {
        Node* const tgt = kernel().node_manager.get_node_or_proxy( ( *tgt_it ).node_id );

        assert( not tgt->is_proxy() );
      }

      // Fixed_outdegree connections (fixed fan out)
      //
      // For each (global) source: (All connections made on all mpi procs)
      // 1. Apply mask to global targets
      // 2. If using kernel: Compute connection probability for each global target
      // 3. Draw connections to make using global rng

      MaskedLayer< D > masked_target( target, mask_, allow_oversized_, target_nc );
      const auto masked_target_end = masked_target.end();

      // We create a target positions vector here that can be updated with the
      // position and node ID pairs. This is done to avoid creating and destroying
      // unnecessarily many vectors.
      std::vector< std::pair< Position< D >, index > > target_pos_node_id_pairs;
      std::vector< std::pair< Position< D >, index > > source_pos_node_id_pairs =
        *source.get_global_positions_vector( source_nc );

      for ( const auto& source_pos_node_id_pair : source_pos_node_id_pairs )
      {
        const Position< D > source_pos = source_pos_node_id_pair.first;
        const index source_id = source_pos_node_id_pair.second;
        const std::vector< double > source_pos_vector = source_pos.get_vector();

        // We create a target pos vector here that can be updated with the
        // target position. This is done to avoid creating and destroying
        // unnecessarily many vectors.
        std::vector< double > target_pos_vector( D );
        std::vector< double > probabilities;

        // Find potential targets and probabilities
        RngPtr grng = get_rank_synced_rng();
        target_pos_node_id_pairs.resize( std::distance( masked_target.begin( source_pos ), masked_target_end ) );
        std::copy( masked_target.begin( source_pos ), masked_target_end, target_pos_node_id_pairs.begin() );

        probabilities.reserve( target_pos_node_id_pairs.size() );
        if ( kernel_.get() )
        {
          for ( const auto& target_pos_node_id_pair : target_pos_node_id_pairs )
          {
            // TODO: Why is probability calculated in source layer, but weight and delay in target layer?
            target_pos_node_id_pair.first.get_vector( target_pos_vector );
            probabilities.push_back( kernel_->value( grng, source_pos_vector, target_pos_vector, source ) );
          }
        }
        else
        {
<<<<<<< HEAD
          probabilities.resize( target_pos_node_id_pairs.size(), 1.0 );
        }

        if ( target_pos_node_id_pairs.empty()
          or ( ( not allow_multapses_ ) and ( target_pos_node_id_pairs.size() < number_of_connections_ ) ) )
        {
          std::string msg = String::compose( "Global source ID %1: Not enough targets found", source_id );
          throw KernelException( msg.c_str() );
        }

        // Draw targets.  A Vose object draws random integers with a
        // non-uniform distribution.
        Vose lottery( probabilities );
=======
          iter->first.get_vector( source_pos_vector );
          probabilities.push_back( kernel_->value( rng, source_pos_vector, target_pos_vector, source, tgt ) );
        }

        // A discrete_distribution draws random integers with a non-uniform
        // distribution.
        discrete_distribution lottery;
        const discrete_distribution::param_type param( probabilities.begin(), probabilities.end() );
        lottery.param( param );
>>>>>>> 98b2fb4d

        // If multapses are not allowed, we must keep track of which
        // targets have been selected already.
        std::vector< bool > is_selected( target_pos_node_id_pairs.size() );

        // Draw `number_of_connections_` targets
        for ( long i = 0; i < ( long ) number_of_connections_; ++i )
        {
<<<<<<< HEAD
          index random_id = lottery.get_random_id( get_rank_synced_rng() );
=======
          index random_id = lottery( rng );
>>>>>>> 98b2fb4d
          if ( ( not allow_multapses_ ) and ( is_selected[ random_id ] ) )
          {
            --i;
            continue;
          }
          index target_id = target_pos_node_id_pairs[ random_id ].second;
          if ( ( not allow_autapses_ ) and ( source_id == target_id ) )
          {
            --i;
            continue;
          }

<<<<<<< HEAD
=======
          ( *positions )[ random_id ].first.get_vector( source_pos_vector );
          for ( size_t indx = 0; indx < synapse_model_.size(); ++indx )
          {
            const double w = weight_[ indx ]->value( rng, source_pos_vector, target_pos_vector, source, tgt );
            const double d = delay_[ indx ]->value( rng, source_pos_vector, target_pos_vector, source, tgt );
            kernel().connection_manager.connect(
              source_id, tgt, target_thread, synapse_model_[ indx ], param_dicts_[ indx ][ target_thread ], d, w );
          }

>>>>>>> 98b2fb4d
          is_selected[ random_id ] = true;

          target_pos_node_id_pairs[ random_id ].first.get_vector( target_pos_vector );

          std::vector< double > rng_weight_vec;
          std::vector< double > rng_delay_vec;
          for ( size_t indx = 0; indx < weight_.size(); ++indx )
          {
            rng_weight_vec.push_back( weight_[ indx ]->value( grng, source_pos_vector, target_pos_vector, target ) );
            rng_delay_vec.push_back( delay_[ indx ]->value( grng, source_pos_vector, target_pos_vector, target ) );
          }

          // We bail out for non-local neurons only now after all possible
          // random numbers haven been drawn. Bailing out any earlier may lead
          // to desynchronized global rngs.
          if ( not kernel().node_manager.is_local_node_id( target_id ) )
          {
            continue;
          }

          Node* target_ptr = kernel().node_manager.get_node_or_proxy( target_id );
          thread target_thread = target_ptr->get_thread();

          for ( size_t indx = 0; indx < synapse_model_.size(); ++indx )
          {
<<<<<<< HEAD
            kernel().connection_manager.connect( source_id,
              target_ptr,
              target_thread,
              synapse_model_[ indx ],
              param_dicts_[ indx ][ target_thread ],
              rng_delay_vec[ indx ],
              rng_weight_vec[ indx ] );
=======
            const double w = weight_[ indx ]->value( rng, source_pos_vector, target_pos_vector, source, tgt );
            const double d = delay_[ indx ]->value( rng, source_pos_vector, target_pos_vector, source, tgt );
            kernel().connection_manager.connect(
              source_id, tgt, target_thread, synapse_model_[ indx ], param_dicts_[ indx ][ target_thread ], d, w );
>>>>>>> 98b2fb4d
          }
        }
      }
    }
<<<<<<< HEAD
    catch ( std::exception& err )
=======
  }
}


template < int D >
void
ConnectionCreator::fixed_outdegree_( Layer< D >& source,
  NodeCollectionPTR source_nc,
  Layer< D >& target,
  NodeCollectionPTR target_nc )
{
  if ( number_of_connections_ < 1 )
  {
    return;
  }

  // protect against connecting to devices without proxies
  // we need to do this before creating the first connection to leave
  // the network untouched if any target does not have proxies

  // We only need to check the first in the NodeCollection
  Node* const first_in_tgt = kernel().node_manager.get_node_or_proxy( target_nc->operator[]( 0 ) );
  if ( not first_in_tgt->has_proxies() )
  {
    throw IllegalConnection( "Spatial Connect with fixed_outdegree to devices is not possible." );
  }

  NodeCollection::const_iterator target_begin = target_nc->MPI_local_begin();
  NodeCollection::const_iterator target_end = target_nc->end();

  for ( NodeCollection::const_iterator tgt_it = target_begin; tgt_it < target_end; ++tgt_it )
  {
    Node* const tgt = kernel().node_manager.get_node_or_proxy( ( *tgt_it ).node_id );

    assert( not tgt->is_proxy() );
  }

  // Fixed_outdegree connections (fixed fan out)
  //
  // For each (global) source: (All connections made on all mpi procs)
  // 1. Apply mask to global targets
  // 2. If using kernel: Compute connection probability for each global target
  // 3. Draw connections to make using global rng

  MaskedLayer< D > masked_target( target, mask_, allow_oversized_, target_nc );
  const auto masked_target_end = masked_target.end();

  // We create a target positions vector here that can be updated with the
  // position and node ID pairs. This is done to avoid creating and destroying
  // unnecessarily many vectors.
  std::vector< std::pair< Position< D >, index > > target_pos_node_id_pairs;
  std::vector< std::pair< Position< D >, index > > source_pos_node_id_pairs =
    *source.get_global_positions_vector( source_nc );

  for ( const auto& source_pos_node_id_pair : source_pos_node_id_pairs )
  {
    const Position< D > source_pos = source_pos_node_id_pair.first;
    const index source_id = source_pos_node_id_pair.second;
    const std::vector< double > source_pos_vector = source_pos.get_vector();

    // We create a target pos vector here that can be updated with the
    // target position. This is done to avoid creating and destroying
    // unnecessarily many vectors.
    std::vector< double > target_pos_vector( D );
    std::vector< double > probabilities;

    // Find potential targets and probabilities
    RngPtr grng = get_rank_synced_rng();
    target_pos_node_id_pairs.resize( std::distance( masked_target.begin( source_pos ), masked_target_end ) );
    std::copy( masked_target.begin( source_pos ), masked_target_end, target_pos_node_id_pairs.begin() );

    probabilities.reserve( target_pos_node_id_pairs.size() );
    if ( kernel_.get() )
    {
      for ( const auto& target_pos_node_id_pair : target_pos_node_id_pairs )
      {
        // TODO: Why is probability calculated in source layer, but weight and delay in target layer?
        target_pos_node_id_pair.first.get_vector( target_pos_vector );
        const auto tgt = kernel().node_manager.get_node_or_proxy( target_pos_node_id_pair.second );
        probabilities.push_back( kernel_->value( grng, source_pos_vector, target_pos_vector, source, tgt ) );
      }
    }
    else
    {
      probabilities.resize( target_pos_node_id_pairs.size(), 1.0 );
    }

    if ( target_pos_node_id_pairs.empty()
      or ( ( not allow_multapses_ ) and ( target_pos_node_id_pairs.size() < number_of_connections_ ) ) )
>>>>>>> 98b2fb4d
    {
      // We must create a new exception here, err's lifetime ends at
      // the end of the catch block.
      exceptions_raised.at( tid ) = std::shared_ptr< WrappedThreadException >( new WrappedThreadException( err ) );
    }
<<<<<<< HEAD
  }
  for ( thread tid = 0; tid < kernel().vp_manager.get_num_threads(); ++tid )
  {
    if ( exceptions_raised.at( tid ).get() )
    {
      throw WrappedThreadException( *( exceptions_raised.at( tid ) ) );
=======

    // Draw targets.  A discrete_distribution draws random integers with a
    // non-uniform distribution.
    discrete_distribution lottery;
    const discrete_distribution::param_type param( probabilities.begin(), probabilities.end() );
    lottery.param( param );

    // If multapses are not allowed, we must keep track of which
    // targets have been selected already.
    std::vector< bool > is_selected( target_pos_node_id_pairs.size() );

    // Draw `number_of_connections_` targets
    for ( long i = 0; i < ( long ) number_of_connections_; ++i )
    {
      index random_id = lottery( get_rank_synced_rng() );
      if ( ( not allow_multapses_ ) and ( is_selected[ random_id ] ) )
      {
        --i;
        continue;
      }
      index target_id = target_pos_node_id_pairs[ random_id ].second;
      if ( ( not allow_autapses_ ) and ( source_id == target_id ) )
      {
        --i;
        continue;
      }

      is_selected[ random_id ] = true;

      target_pos_node_id_pairs[ random_id ].first.get_vector( target_pos_vector );

      std::vector< double > rng_weight_vec;
      std::vector< double > rng_delay_vec;
      for ( size_t indx = 0; indx < weight_.size(); ++indx )
      {
        const auto tgt = kernel().node_manager.get_node_or_proxy( target_pos_node_id_pairs[ indx ].second );
        rng_weight_vec.push_back( weight_[ indx ]->value( grng, source_pos_vector, target_pos_vector, target, tgt ) );
        rng_delay_vec.push_back( delay_[ indx ]->value( grng, source_pos_vector, target_pos_vector, target, tgt ) );
      }

      // We bail out for non-local neurons only now after all possible
      // random numbers haven been drawn. Bailing out any earlier may lead
      // to desynchronized global rngs.
      if ( not kernel().node_manager.is_local_node_id( target_id ) )
      {
        continue;
      }

      Node* target_ptr = kernel().node_manager.get_node_or_proxy( target_id );
      thread target_thread = target_ptr->get_thread();

      for ( size_t indx = 0; indx < synapse_model_.size(); ++indx )
      {
        kernel().connection_manager.connect( source_id,
          target_ptr,
          target_thread,
          synapse_model_[ indx ],
          param_dicts_[ indx ][ target_thread ],
          rng_delay_vec[ indx ],
          rng_weight_vec[ indx ] );
      }
>>>>>>> 98b2fb4d
    }
  }
}

} // namespace nest

#endif<|MERGE_RESOLUTION|>--- conflicted
+++ resolved
@@ -352,7 +352,6 @@
     const auto tid = kernel().vp_manager.get_thread_id();
     try
     {
-<<<<<<< HEAD
       // fixed_indegree connections (fixed fan in)
       //
       // For each local target node:
@@ -363,30 +362,6 @@
       // We only need to check the first in the NodeCollection
       Node* const first_in_tgt = kernel().node_manager.get_node_or_proxy( target_nc->operator[]( 0 ) );
       if ( not first_in_tgt->has_proxies() )
-=======
-      index target_id = ( *tgt_it ).node_id;
-      Node* const tgt = kernel().node_manager.get_node_or_proxy( target_id );
-
-      thread target_thread = tgt->get_thread();
-      RngPtr rng = get_vp_specific_rng( target_thread );
-      Position< D > target_pos = target.get_position( ( *tgt_it ).lid );
-
-      // We create a source pos vector here that can be updated with the
-      // source position. This is done to avoid creating and destroying
-      // unnecessarily many vectors.
-      std::vector< double > source_pos_vector( D );
-      const std::vector< double > target_pos_vector = target_pos.get_vector();
-
-      // Get (position,node ID) pairs for sources inside mask
-      positions.resize( std::distance( masked_source.begin( target_pos ), masked_source_end ) );
-      std::copy( masked_source.begin( target_pos ), masked_source_end, positions.begin() );
-
-      // We will select `number_of_connections_` sources within the mask.
-      // If there is no kernel, we can just draw uniform random numbers,
-      // but with a kernel we have to set up a probability distribution
-      // function using a discrete_distribution.
-      if ( kernel_.get() )
->>>>>>> 98b2fb4d
       {
         throw IllegalConnection( "Spatial Connect with fixed_indegree to devices is not possible." );
       }
@@ -394,45 +369,25 @@
       NodeCollection::const_iterator target_begin = target_nc->MPI_local_begin();
       NodeCollection::const_iterator target_end = target_nc->end();
 
-<<<<<<< HEAD
       // protect against connecting to devices without proxies
       // we need to do this before creating the first connection to leave
       // the network untouched if any target does not have proxies
       for ( NodeCollection::const_iterator tgt_it = target_begin; tgt_it < target_end; ++tgt_it )
       {
         Node* const tgt = kernel().node_manager.get_node_or_proxy( ( *tgt_it ).node_id );
-=======
-        // Collect probabilities for the sources
-        for ( typename std::vector< std::pair< Position< D >, index > >::iterator iter = positions.begin();
-              iter != positions.end();
-              ++iter )
-        {
-          iter->first.get_vector( source_pos_vector );
-          probabilities.push_back( kernel_->value( rng, source_pos_vector, target_pos_vector, source, tgt ) );
-        }
->>>>>>> 98b2fb4d
 
         assert( not tgt->is_proxy() );
       }
 
-<<<<<<< HEAD
       if ( mask_.get() )
       {
         MaskedLayer< D > masked_source( source, mask_, allow_oversized_, source_nc );
         const auto masked_source_end = masked_source.end();
-=======
-        // A discrete_distribution draws random integers with a non-uniform
-        // distribution.
-        discrete_distribution lottery;
-        const discrete_distribution::param_type param( probabilities.begin(), probabilities.end() );
-        lottery.param( param );
->>>>>>> 98b2fb4d
 
         std::vector< std::pair< Position< D >, index > > positions;
 
         for ( NodeCollection::const_iterator tgt_it = target_begin; tgt_it < target_end; ++tgt_it )
         {
-<<<<<<< HEAD
           index target_id = ( *tgt_it ).node_id;
           Node* const tgt = kernel().node_manager.get_node_or_proxy( target_id );
 
@@ -453,14 +408,9 @@
           // We will select `number_of_connections_` sources within the mask.
           // If there is no kernel, we can just draw uniform random numbers,
           // but with a kernel we have to set up a probability distribution
-          // function using the Vose class.
+          // function using a discrete_distribution class.
           if ( kernel_.get() )
-=======
-          index random_id = lottery( rng );
-          if ( ( not allow_multapses_ ) and ( is_selected[ random_id ] ) )
->>>>>>> 98b2fb4d
-          {
-
+          {
             std::vector< double > probabilities;
             probabilities.reserve( positions.size() );
 
@@ -470,7 +420,7 @@
                   ++iter )
             {
               iter->first.get_vector( source_pos_vector );
-              probabilities.push_back( kernel_->value( rng, source_pos_vector, target_pos_vector, source ) );
+              probabilities.push_back( kernel_->value( rng, source_pos_vector, target_pos_vector, source, tgt ) );
             }
 
             if ( positions.empty()
@@ -482,9 +432,11 @@
               throw KernelException( msg.c_str() );
             }
 
-            // A Vose object draws random integers with a non-uniform
+            // A discrete_distribution draws random integers with a non-uniform
             // distribution.
-            Vose lottery( probabilities );
+            discrete_distribution lottery;
+            const discrete_distribution::param_type param( probabilities.begin(), probabilities.end() );
+            lottery.param( param );
 
             // If multapses are not allowed, we must keep track of which
             // sources have been selected already.
@@ -493,7 +445,7 @@
             // Draw `number_of_connections_` sources
             for ( int i = 0; i < ( int ) number_of_connections_; ++i )
             {
-              index random_id = lottery.get_random_id( rng );
+              index random_id = lottery( rng );
               if ( ( not allow_multapses_ ) and ( is_selected[ random_id ] ) )
               {
                 --i;
@@ -509,8 +461,8 @@
               positions[ random_id ].first.get_vector( source_pos_vector );
               for ( size_t indx = 0; indx < synapse_model_.size(); ++indx )
               {
-                const double w = weight_[ indx ]->value( rng, source_pos_vector, target_pos_vector, source );
-                const double d = delay_[ indx ]->value( rng, source_pos_vector, target_pos_vector, source );
+                const double w = weight_[ indx ]->value( rng, source_pos_vector, target_pos_vector, source, tgt );
+                const double d = delay_[ indx ]->value( rng, source_pos_vector, target_pos_vector, source, tgt );
                 kernel().connection_manager.connect(
                   source_id, tgt, target_thread, synapse_model_[ indx ], param_dicts_[ indx ][ target_thread ], d, w );
               }
@@ -520,14 +472,6 @@
           }
           else
           {
-<<<<<<< HEAD
-=======
-            const double w = weight_[ indx ]->value( rng, source_pos_vector, target_pos_vector, source, tgt );
-            const double d = delay_[ indx ]->value( rng, source_pos_vector, target_pos_vector, source, tgt );
-            kernel().connection_manager.connect(
-              source_id, tgt, target_thread, synapse_model_[ indx ], param_dicts_[ indx ][ target_thread ], d, w );
-          }
->>>>>>> 98b2fb4d
 
             // no kernel
 
@@ -557,8 +501,8 @@
               index source_id = positions[ random_id ].second;
               for ( size_t indx = 0; indx < synapse_model_.size(); ++indx )
               {
-                const double w = weight_[ indx ]->value( rng, source_pos_vector, target_pos_vector, source );
-                const double d = delay_[ indx ]->value( rng, source_pos_vector, target_pos_vector, source );
+                const double w = weight_[ indx ]->value( rng, source_pos_vector, target_pos_vector, source, tgt );
+                const double d = delay_[ indx ]->value( rng, source_pos_vector, target_pos_vector, source, tgt );
                 kernel().connection_manager.connect(
                   source_id, tgt, target_thread, synapse_model_[ indx ], param_dicts_[ indx ][ target_thread ], d, w );
               }
@@ -586,8 +530,8 @@
           std::vector< double > source_pos_vector( D );
           const std::vector< double > target_pos_vector = target_pos.get_vector();
 
-          if ( ( positions->size() == 0 ) or ( ( not allow_autapses_ ) and ( positions->size() == 1 )
-                                               and ( ( *positions )[ 0 ].second == target_id ) )
+          if ( ( positions->size() == 0 )
+            or ( ( not allow_autapses_ ) and ( positions->size() == 1 ) and ( ( *positions )[ 0 ].second == target_id ) )
             or ( ( not allow_multapses_ ) and ( positions->size() < number_of_connections_ ) ) )
           {
             std::string msg = String::compose( "Global target ID %1: Not enough sources found", target_id );
@@ -597,10 +541,9 @@
           // We will select `number_of_connections_` sources within the mask.
           // If there is no kernel, we can just draw uniform random numbers,
           // but with a kernel we have to set up a probability distribution
-          // function using the Vose class.
+          // function using a discrete_distribution.
           if ( kernel_.get() )
           {
-<<<<<<< HEAD
 
             std::vector< double > probabilities;
             probabilities.reserve( positions->size() );
@@ -611,12 +554,14 @@
                   ++iter )
             {
               iter->first.get_vector( source_pos_vector );
-              probabilities.push_back( kernel_->value( rng, source_pos_vector, target_pos_vector, source ) );
+              probabilities.push_back( kernel_->value( rng, source_pos_vector, target_pos_vector, source, tgt ) );
             }
 
-            // A Vose object draws random integers with a non-uniform
+            // A discrete_distribution draws random integers with a non-uniform
             // distribution.
-            Vose lottery( probabilities );
+            discrete_distribution lottery;
+            const discrete_distribution::param_type param( probabilities.begin(), probabilities.end() );
+            lottery.param( param );
 
             // If multapses are not allowed, we must keep track of which
             // sources have been selected already.
@@ -625,7 +570,7 @@
             // Draw `number_of_connections_` sources
             for ( int i = 0; i < ( int ) number_of_connections_; ++i )
             {
-              index random_id = lottery.get_random_id( rng );
+              index random_id = lottery( rng );
               if ( ( not allow_multapses_ ) and ( is_selected[ random_id ] ) )
               {
                 --i;
@@ -642,20 +587,14 @@
               ( *positions )[ random_id ].first.get_vector( source_pos_vector );
               for ( size_t indx = 0; indx < synapse_model_.size(); ++indx )
               {
-                const double w = weight_[ indx ]->value( rng, source_pos_vector, target_pos_vector, source );
-                const double d = delay_[ indx ]->value( rng, source_pos_vector, target_pos_vector, source );
+                const double w = weight_[ indx ]->value( rng, source_pos_vector, target_pos_vector, source, tgt );
+                const double d = delay_[ indx ]->value( rng, source_pos_vector, target_pos_vector, source, tgt );
                 kernel().connection_manager.connect(
                   source_id, tgt, target_thread, synapse_model_[ indx ], param_dicts_[ indx ][ target_thread ], d, w );
               }
 
               is_selected[ random_id ] = true;
             }
-=======
-            const double w = weight_[ indx ]->value( rng, source_pos_vector, target_pos_vector, source, tgt );
-            const double d = delay_[ indx ]->value( rng, source_pos_vector, target_pos_vector, source, tgt );
-            kernel().connection_manager.connect(
-              source_id, tgt, target_thread, synapse_model_[ indx ], param_dicts_[ indx ][ target_thread ], d, w );
->>>>>>> 98b2fb4d
           }
           else
           {
@@ -686,8 +625,8 @@
               ( *positions )[ random_id ].first.get_vector( source_pos_vector );
               for ( size_t indx = 0; indx < synapse_model_.size(); ++indx )
               {
-                const double w = weight_[ indx ]->value( rng, source_pos_vector, target_pos_vector, source );
-                const double d = delay_[ indx ]->value( rng, source_pos_vector, target_pos_vector, source );
+                const double w = weight_[ indx ]->value( rng, source_pos_vector, target_pos_vector, source, tgt );
+                const double d = delay_[ indx ]->value( rng, source_pos_vector, target_pos_vector, source, tgt );
                 kernel().connection_manager.connect(
                   source_id, tgt, target_thread, synapse_model_[ indx ], param_dicts_[ indx ][ target_thread ], d, w );
               }
@@ -744,18 +683,10 @@
         throw IllegalConnection( "Spatial Connect with fixed_outdegree to devices is not possible." );
       }
 
-<<<<<<< HEAD
       NodeCollection::const_iterator target_begin = target_nc->MPI_local_begin();
       NodeCollection::const_iterator target_end = target_nc->end();
 
       for ( NodeCollection::const_iterator tgt_it = target_begin; tgt_it < target_end; ++tgt_it )
-=======
-      // We will select `number_of_connections_` sources within the mask.
-      // If there is no kernel, we can just draw uniform random numbers,
-      // but with a kernel we have to set up a probability distribution
-      // function using a discrete_distribution.
-      if ( kernel_.get() )
->>>>>>> 98b2fb4d
       {
         Node* const tgt = kernel().node_manager.get_node_or_proxy( ( *tgt_it ).node_id );
 
@@ -803,12 +734,12 @@
           {
             // TODO: Why is probability calculated in source layer, but weight and delay in target layer?
             target_pos_node_id_pair.first.get_vector( target_pos_vector );
-            probabilities.push_back( kernel_->value( grng, source_pos_vector, target_pos_vector, source ) );
+            const auto tgt = kernel().node_manager.get_node_or_proxy( target_pos_node_id_pair.second );
+            probabilities.push_back( kernel_->value( grng, source_pos_vector, target_pos_vector, source, tgt ) );
           }
         }
         else
         {
-<<<<<<< HEAD
           probabilities.resize( target_pos_node_id_pairs.size(), 1.0 );
         }
 
@@ -819,20 +750,11 @@
           throw KernelException( msg.c_str() );
         }
 
-        // Draw targets.  A Vose object draws random integers with a
+        // Draw targets.  A discrete_distribution object draws random integers with a
         // non-uniform distribution.
-        Vose lottery( probabilities );
-=======
-          iter->first.get_vector( source_pos_vector );
-          probabilities.push_back( kernel_->value( rng, source_pos_vector, target_pos_vector, source, tgt ) );
-        }
-
-        // A discrete_distribution draws random integers with a non-uniform
-        // distribution.
         discrete_distribution lottery;
         const discrete_distribution::param_type param( probabilities.begin(), probabilities.end() );
         lottery.param( param );
->>>>>>> 98b2fb4d
 
         // If multapses are not allowed, we must keep track of which
         // targets have been selected already.
@@ -841,11 +763,7 @@
         // Draw `number_of_connections_` targets
         for ( long i = 0; i < ( long ) number_of_connections_; ++i )
         {
-<<<<<<< HEAD
-          index random_id = lottery.get_random_id( get_rank_synced_rng() );
-=======
-          index random_id = lottery( rng );
->>>>>>> 98b2fb4d
+          index random_id = lottery( get_rank_synced_rng() );
           if ( ( not allow_multapses_ ) and ( is_selected[ random_id ] ) )
           {
             --i;
@@ -858,18 +776,6 @@
             continue;
           }
 
-<<<<<<< HEAD
-=======
-          ( *positions )[ random_id ].first.get_vector( source_pos_vector );
-          for ( size_t indx = 0; indx < synapse_model_.size(); ++indx )
-          {
-            const double w = weight_[ indx ]->value( rng, source_pos_vector, target_pos_vector, source, tgt );
-            const double d = delay_[ indx ]->value( rng, source_pos_vector, target_pos_vector, source, tgt );
-            kernel().connection_manager.connect(
-              source_id, tgt, target_thread, synapse_model_[ indx ], param_dicts_[ indx ][ target_thread ], d, w );
-          }
-
->>>>>>> 98b2fb4d
           is_selected[ random_id ] = true;
 
           target_pos_node_id_pairs[ random_id ].first.get_vector( target_pos_vector );
@@ -878,8 +784,9 @@
           std::vector< double > rng_delay_vec;
           for ( size_t indx = 0; indx < weight_.size(); ++indx )
           {
-            rng_weight_vec.push_back( weight_[ indx ]->value( grng, source_pos_vector, target_pos_vector, target ) );
-            rng_delay_vec.push_back( delay_[ indx ]->value( grng, source_pos_vector, target_pos_vector, target ) );
+            const auto tgt = kernel().node_manager.get_node_or_proxy( target_pos_node_id_pairs[ indx ].second );
+            rng_weight_vec.push_back( weight_[ indx ]->value( grng, source_pos_vector, target_pos_vector, target, tgt ) );
+            rng_delay_vec.push_back( delay_[ indx ]->value( grng, source_pos_vector, target_pos_vector, target, tgt ) );
           }
 
           // We bail out for non-local neurons only now after all possible
@@ -895,7 +802,6 @@
 
           for ( size_t indx = 0; indx < synapse_model_.size(); ++indx )
           {
-<<<<<<< HEAD
             kernel().connection_manager.connect( source_id,
               target_ptr,
               target_thread,
@@ -903,184 +809,22 @@
               param_dicts_[ indx ][ target_thread ],
               rng_delay_vec[ indx ],
               rng_weight_vec[ indx ] );
-=======
-            const double w = weight_[ indx ]->value( rng, source_pos_vector, target_pos_vector, source, tgt );
-            const double d = delay_[ indx ]->value( rng, source_pos_vector, target_pos_vector, source, tgt );
-            kernel().connection_manager.connect(
-              source_id, tgt, target_thread, synapse_model_[ indx ], param_dicts_[ indx ][ target_thread ], d, w );
->>>>>>> 98b2fb4d
           }
         }
       }
     }
-<<<<<<< HEAD
     catch ( std::exception& err )
-=======
-  }
-}
-
-
-template < int D >
-void
-ConnectionCreator::fixed_outdegree_( Layer< D >& source,
-  NodeCollectionPTR source_nc,
-  Layer< D >& target,
-  NodeCollectionPTR target_nc )
-{
-  if ( number_of_connections_ < 1 )
-  {
-    return;
-  }
-
-  // protect against connecting to devices without proxies
-  // we need to do this before creating the first connection to leave
-  // the network untouched if any target does not have proxies
-
-  // We only need to check the first in the NodeCollection
-  Node* const first_in_tgt = kernel().node_manager.get_node_or_proxy( target_nc->operator[]( 0 ) );
-  if ( not first_in_tgt->has_proxies() )
-  {
-    throw IllegalConnection( "Spatial Connect with fixed_outdegree to devices is not possible." );
-  }
-
-  NodeCollection::const_iterator target_begin = target_nc->MPI_local_begin();
-  NodeCollection::const_iterator target_end = target_nc->end();
-
-  for ( NodeCollection::const_iterator tgt_it = target_begin; tgt_it < target_end; ++tgt_it )
-  {
-    Node* const tgt = kernel().node_manager.get_node_or_proxy( ( *tgt_it ).node_id );
-
-    assert( not tgt->is_proxy() );
-  }
-
-  // Fixed_outdegree connections (fixed fan out)
-  //
-  // For each (global) source: (All connections made on all mpi procs)
-  // 1. Apply mask to global targets
-  // 2. If using kernel: Compute connection probability for each global target
-  // 3. Draw connections to make using global rng
-
-  MaskedLayer< D > masked_target( target, mask_, allow_oversized_, target_nc );
-  const auto masked_target_end = masked_target.end();
-
-  // We create a target positions vector here that can be updated with the
-  // position and node ID pairs. This is done to avoid creating and destroying
-  // unnecessarily many vectors.
-  std::vector< std::pair< Position< D >, index > > target_pos_node_id_pairs;
-  std::vector< std::pair< Position< D >, index > > source_pos_node_id_pairs =
-    *source.get_global_positions_vector( source_nc );
-
-  for ( const auto& source_pos_node_id_pair : source_pos_node_id_pairs )
-  {
-    const Position< D > source_pos = source_pos_node_id_pair.first;
-    const index source_id = source_pos_node_id_pair.second;
-    const std::vector< double > source_pos_vector = source_pos.get_vector();
-
-    // We create a target pos vector here that can be updated with the
-    // target position. This is done to avoid creating and destroying
-    // unnecessarily many vectors.
-    std::vector< double > target_pos_vector( D );
-    std::vector< double > probabilities;
-
-    // Find potential targets and probabilities
-    RngPtr grng = get_rank_synced_rng();
-    target_pos_node_id_pairs.resize( std::distance( masked_target.begin( source_pos ), masked_target_end ) );
-    std::copy( masked_target.begin( source_pos ), masked_target_end, target_pos_node_id_pairs.begin() );
-
-    probabilities.reserve( target_pos_node_id_pairs.size() );
-    if ( kernel_.get() )
-    {
-      for ( const auto& target_pos_node_id_pair : target_pos_node_id_pairs )
-      {
-        // TODO: Why is probability calculated in source layer, but weight and delay in target layer?
-        target_pos_node_id_pair.first.get_vector( target_pos_vector );
-        const auto tgt = kernel().node_manager.get_node_or_proxy( target_pos_node_id_pair.second );
-        probabilities.push_back( kernel_->value( grng, source_pos_vector, target_pos_vector, source, tgt ) );
-      }
-    }
-    else
-    {
-      probabilities.resize( target_pos_node_id_pairs.size(), 1.0 );
-    }
-
-    if ( target_pos_node_id_pairs.empty()
-      or ( ( not allow_multapses_ ) and ( target_pos_node_id_pairs.size() < number_of_connections_ ) ) )
->>>>>>> 98b2fb4d
     {
       // We must create a new exception here, err's lifetime ends at
       // the end of the catch block.
       exceptions_raised.at( tid ) = std::shared_ptr< WrappedThreadException >( new WrappedThreadException( err ) );
     }
-<<<<<<< HEAD
   }
   for ( thread tid = 0; tid < kernel().vp_manager.get_num_threads(); ++tid )
   {
     if ( exceptions_raised.at( tid ).get() )
     {
       throw WrappedThreadException( *( exceptions_raised.at( tid ) ) );
-=======
-
-    // Draw targets.  A discrete_distribution draws random integers with a
-    // non-uniform distribution.
-    discrete_distribution lottery;
-    const discrete_distribution::param_type param( probabilities.begin(), probabilities.end() );
-    lottery.param( param );
-
-    // If multapses are not allowed, we must keep track of which
-    // targets have been selected already.
-    std::vector< bool > is_selected( target_pos_node_id_pairs.size() );
-
-    // Draw `number_of_connections_` targets
-    for ( long i = 0; i < ( long ) number_of_connections_; ++i )
-    {
-      index random_id = lottery( get_rank_synced_rng() );
-      if ( ( not allow_multapses_ ) and ( is_selected[ random_id ] ) )
-      {
-        --i;
-        continue;
-      }
-      index target_id = target_pos_node_id_pairs[ random_id ].second;
-      if ( ( not allow_autapses_ ) and ( source_id == target_id ) )
-      {
-        --i;
-        continue;
-      }
-
-      is_selected[ random_id ] = true;
-
-      target_pos_node_id_pairs[ random_id ].first.get_vector( target_pos_vector );
-
-      std::vector< double > rng_weight_vec;
-      std::vector< double > rng_delay_vec;
-      for ( size_t indx = 0; indx < weight_.size(); ++indx )
-      {
-        const auto tgt = kernel().node_manager.get_node_or_proxy( target_pos_node_id_pairs[ indx ].second );
-        rng_weight_vec.push_back( weight_[ indx ]->value( grng, source_pos_vector, target_pos_vector, target, tgt ) );
-        rng_delay_vec.push_back( delay_[ indx ]->value( grng, source_pos_vector, target_pos_vector, target, tgt ) );
-      }
-
-      // We bail out for non-local neurons only now after all possible
-      // random numbers haven been drawn. Bailing out any earlier may lead
-      // to desynchronized global rngs.
-      if ( not kernel().node_manager.is_local_node_id( target_id ) )
-      {
-        continue;
-      }
-
-      Node* target_ptr = kernel().node_manager.get_node_or_proxy( target_id );
-      thread target_thread = target_ptr->get_thread();
-
-      for ( size_t indx = 0; indx < synapse_model_.size(); ++indx )
-      {
-        kernel().connection_manager.connect( source_id,
-          target_ptr,
-          target_thread,
-          synapse_model_[ indx ],
-          param_dicts_[ indx ][ target_thread ],
-          rng_delay_vec[ indx ],
-          rng_weight_vec[ indx ] );
-      }
->>>>>>> 98b2fb4d
     }
   }
 }

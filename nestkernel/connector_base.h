--- conflicted
+++ resolved
@@ -399,34 +399,27 @@
         ->get_common_properties();
 
     index lcid_offset = 0;
-    typename std::deque< ConnectionT >::iterator conn = C_.begin() + lcid + lcid_offset;
+    typename std::deque< ConnectionT >::iterator conn =
+      C_.begin() + lcid + lcid_offset;
 
     while ( true )
     {
-<<<<<<< HEAD
       ConnectionT& conn = C_[ lcid + lcid_offset ];
       const bool is_disabled = conn.is_disabled();
       const bool has_source_subsequent_targets =
         conn.has_source_subsequent_targets();
 
-=======
->>>>>>> 8053f507
       e.set_port( lcid + lcid_offset );
-      if ( not conn->is_disabled() )
-      {
-<<<<<<< HEAD
+      if ( not is_disabled )
+      {
         conn.send( e, tid, cp );
-=======
-        conn->send( e, tid, cp );
->>>>>>> 8053f507
         send_weight_event( tid, lcid + lcid_offset, e, cp );
       }
-      if ( not conn->has_source_subsequent_targets() )
+      if ( not has_source_subsequent_targets )
       {
         break;
       }
       ++lcid_offset;
-      ++conn;
     }
 
     return 1 + lcid_offset; // event was delivered to at least one target

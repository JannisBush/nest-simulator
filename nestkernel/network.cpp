--- conflicted
+++ resolved
@@ -43,14 +43,10 @@
 #include "random_datums.h"
 
 #include "kernel_manager.h"
-<<<<<<< HEAD
-#include "vp_manager.h"
-=======
 #include "vp_manager_impl.h"
 #include "connection_builder_manager_impl.h"
 
 #include "nest_timeconverter.h"
->>>>>>> 8d52babe
 
 #include <cmath>
 #include <sys/time.h>
@@ -109,17 +105,6 @@
   , dict_miss_is_error_( true )
   , model_defaults_modified_( false )
   , initialized_( false ) // scheduler stuff
-<<<<<<< HEAD
-  , n_rec_procs_( 0 )
-  , n_sim_procs_( 1 - n_rec_procs_ )
-  , min_delay_( 1 )
-  , max_delay_( 1 )
-  , rng_()
-=======
-  , n_gsd_( 0 )
-  , nodes_vec_()
-  , nodes_vec_network_size_( 0 ) // zero to force update
->>>>>>> 8d52babe
 {
   // the subsequent function-calls need a
   // network instance, hence the instance
@@ -227,21 +212,6 @@
 {
   assert( initialized_ == false );
 
-<<<<<<< HEAD
-
-  // The following line is executed by all processes, no need to communicate
-  // this change in delays.
-  min_delay_ = max_delay_ = 1;
-
-  n_sim_procs_ = Communicator::get_num_processes() - n_rec_procs_;
-
-  create_rngs_( true ); // flag that this is a call from the ctr
-  create_grng_( true ); // flag that this is a call from the ctr
-=======
-  // explicitly force construction of nodes_vec_ to ensure consistent state
-  update_nodes_vec_();
-
->>>>>>> 8d52babe
 
   initialized_ = true;
 }
@@ -322,338 +292,6 @@
   return -1;
 }
 
-<<<<<<< HEAD
-=======
-
-index Network::add_node( index mod, long_t n ) // no_p
-{
-  assert( current_ != 0 );
-  assert( root_ != 0 );
-
-  if ( mod >= models_.size() )
-    throw UnknownModelID( mod );
-
-  if ( n < 1 )
-    throw BadProperty();
-
-  const thread n_threads = kernel().vp_manager.get_num_threads();
-  assert( n_threads > 0 );
-
-  const index min_gid = local_nodes_.get_max_gid() + 1;
-  const index max_gid = min_gid + n;
-
-  Model* model = models_[ mod ];
-  assert( model != 0 );
-
-  /* current_ points to the instance of the current subnet on thread 0.
-     The following code makes subnet a pointer to the wrapper container
-     containing the instances of the current subnet on all threads.
-   */
-  const index subnet_gid = current_->get_gid();
-  Node* subnet_node = local_nodes_.get_node_by_gid( subnet_gid );
-  assert( subnet_node != 0 );
-
-  SiblingContainer* subnet_container = dynamic_cast< SiblingContainer* >( subnet_node );
-  assert( subnet_container != 0 );
-  assert( subnet_container->num_thread_siblings_() == static_cast< size_t >( n_threads ) );
-  assert( subnet_container->get_thread_sibling_( 0 ) == current_ );
-
-  if ( max_gid > local_nodes_.max_size() || max_gid < min_gid )
-  {
-    LOG( M_ERROR, "Network::add:node", "Requested number of nodes will overflow the memory." );
-    LOG( M_ERROR, "Network::add:node", "No nodes were created." );
-    throw KernelException( "OutOfMemory" );
-  }
-  kernel().modelrange_manager.add_range( mod, min_gid, max_gid - 1 );
-
-  if ( model->potential_global_receiver() and kernel().mpi_manager.get_num_rec_processes() > 0 )
-  {
-    // In this branch we create nodes for all GIDs which are on a local thread
-    const int n_per_process = n / kernel().mpi_manager.get_num_rec_processes();
-    const int n_per_thread = n_per_process / n_threads + 1;
-
-    // We only need to reserve memory on the ranks on which we
-    // actually create nodes. In this if-branch ---> Only on recording
-    // processes
-    if ( kernel().mpi_manager.get_rank() >= kernel().mpi_manager.get_num_sim_processes() )
-    {
-      local_nodes_.reserve( std::ceil(
-        static_cast< double >( max_gid ) / kernel().mpi_manager.get_num_sim_processes() ) );
-      for ( thread t = 0; t < n_threads; ++t )
-      {
-        // Model::reserve() reserves memory for n ADDITIONAL nodes on thread t
-        model->reserve_additional( t, n_per_thread );
-      }
-    }
-
-    for ( size_t gid = min_gid; gid < max_gid; ++gid )
-    {
-      const thread vp = kernel().vp_manager.suggest_rec_vp( get_n_gsd() );
-      const thread t = kernel().vp_manager.vp_to_thread( vp );
-
-      if ( kernel().vp_manager.is_local_vp( vp ) )
-      {
-        Node* newnode = model->allocate( t );
-        newnode->set_gid_( gid );
-        newnode->set_model_id( mod );
-        newnode->set_thread( t );
-        newnode->set_vp( vp );
-        newnode->set_has_proxies( true );
-        newnode->set_local_receiver( false );
-
-        local_nodes_.add_local_node( *newnode ); // put into local nodes list
-
-        current_->add_node( newnode ); // and into current subnet, thread 0.
-      }
-      else
-      {
-        local_nodes_.add_remote_node( gid ); // ensures max_gid is correct
-        current_->add_remote_node( gid, mod );
-      }
-      increment_n_gsd();
-    }
-  }
-
-  else if ( model->has_proxies() )
-  {
-    // In this branch we create nodes for all GIDs which are on a local thread
-    const int n_per_process = n / kernel().mpi_manager.get_num_sim_processes();
-    const int n_per_thread = n_per_process / n_threads + 1;
-
-    // We only need to reserve memory on the ranks on which we
-    // actually create nodes. In this if-branch ---> Only on
-    // simulation processes
-    if ( kernel().mpi_manager.get_rank() < kernel().mpi_manager.get_num_sim_processes() )
-    {
-      // TODO: This will work reasonably for round-robin. The extra 50 entries are
-      //       for subnets and devices.
-      local_nodes_.reserve( std::ceil( static_cast< double >( max_gid )
-                              / kernel().mpi_manager.get_num_sim_processes() ) + 50 );
-      for ( thread t = 0; t < n_threads; ++t )
-      {
-        // Model::reserve() reserves memory for n ADDITIONAL nodes on thread t
-        // reserves at least one entry on each thread, nobody knows why
-        model->reserve_additional( t, n_per_thread );
-      }
-    }
-
-    for ( size_t gid = min_gid; gid < max_gid; ++gid )
-    {
-      const thread vp = kernel().vp_manager.suggest_vp( gid );
-      const thread t = kernel().vp_manager.vp_to_thread( vp );
-
-      if ( kernel().vp_manager.is_local_vp( vp ) )
-      {
-        Node* newnode = model->allocate( t );
-        newnode->set_gid_( gid );
-        newnode->set_model_id( mod );
-        newnode->set_thread( t );
-        newnode->set_vp( vp );
-
-        local_nodes_.add_local_node( *newnode ); // put into local nodes list
-        current_->add_node( newnode );           // and into current subnet, thread 0.
-      }
-      else
-      {
-        local_nodes_.add_remote_node( gid ); // ensures max_gid is correct
-        current_->add_remote_node( gid, mod );
-      }
-    }
-  }
-  else if ( !model->one_node_per_process() )
-  {
-    // We allocate space for n containers which will hold the threads
-    // sorted. We use SiblingContainers to store the instances for
-    // each thread to exploit the very efficient memory allocation for
-    // nodes.
-    //
-    // These containers are registered in the global nodes_ array to
-    // provide access to the instances both for manipulation by SLI
-    // functions and so that Network::calibrate() can discover the
-    // instances and register them for updating.
-    //
-    // The instances are also registered with the instance of the
-    // current subnet for the thread to which the created instance
-    // belongs. This is mainly important so that the subnet structure
-    // is preserved on all VPs.  Node enumeration is done on by the
-    // registration with the per-thread instances.
-    //
-    // The wrapper container can be addressed under the GID assigned
-    // to no-proxy node created. If this no-proxy node is NOT a
-    // container (e.g. a device), then each instance can be retrieved
-    // by giving the respective thread-id to get_node(). Instances of
-    // SiblingContainers cannot be addressed individually.
-    //
-    // The allocation of the wrapper containers is spread over threads
-    // to balance memory load.
-    size_t container_per_thread = n / n_threads + 1;
-
-    // since we create the n nodes on each thread, we reserve the full load.
-    for ( thread t = 0; t < n_threads; ++t )
-    {
-      model->reserve_additional( t, n );
-      siblingcontainer_model->reserve_additional( t, container_per_thread );
-      static_cast< Subnet* >( subnet_container->get_thread_sibling_( t ) )->reserve( n );
-    }
-
-    // The following loop creates n nodes. For each node, a wrapper is created
-    // and filled with one instance per thread, in total n * n_thread nodes in
-    // n wrappers.
-    local_nodes_.reserve( std::ceil( static_cast< double >( max_gid )
-                            / kernel().mpi_manager.get_num_sim_processes() ) + 50 );
-    for ( index gid = min_gid; gid < max_gid; ++gid )
-    {
-      thread thread_id = kernel().vp_manager.vp_to_thread( kernel().vp_manager.suggest_vp( gid ) );
-
-      // Create wrapper and register with nodes_ array.
-      SiblingContainer* container =
-        static_cast< SiblingContainer* >( siblingcontainer_model->allocate( thread_id ) );
-      container->set_model_id(
-        -1 ); // mark as pseudo-container wrapping replicas, see reset_network()
-      container->reserve( n_threads ); // space for one instance per thread
-      container->set_gid_( gid );
-      local_nodes_.add_local_node( *container );
-
-      // Generate one instance of desired model per thread
-      for ( thread t = 0; t < n_threads; ++t )
-      {
-        Node* newnode = model->allocate( t );
-        newnode->set_gid_( gid ); // all instances get the same global id.
-        newnode->set_model_id( mod );
-        newnode->set_thread( t );
-        newnode->set_vp( kernel().vp_manager.thread_to_vp( t ) );
-
-        // Register instance with wrapper
-        // container has one entry for each thread
-        container->push_back( newnode );
-
-        // Register instance with per-thread instance of enclosing subnet.
-        static_cast< Subnet* >( subnet_container->get_thread_sibling_( t ) )->add_node( newnode );
-      }
-    }
-  }
-  else
-  {
-    // no proxies and one node per process
-    // this is used by MUSIC proxies
-    // Per r9700, this case is only relevant for music_*_proxy models,
-    // which have a single instance per MPI process.
-    for ( index gid = min_gid; gid < max_gid; ++gid )
-    {
-      Node* newnode = model->allocate( 0 );
-      newnode->set_gid_( gid );
-      newnode->set_model_id( mod );
-      newnode->set_thread( 0 );
-      newnode->set_vp( kernel().vp_manager.thread_to_vp( 0 ) );
-
-      // Register instance
-      local_nodes_.add_local_node( *newnode );
-
-      // and into current subnet, thread 0.
-      current_->add_node( newnode );
-    }
-  }
-
-  // set off-grid spike communication if necessary
-  if ( model->is_off_grid() )
-  {
-    kernel().event_delivery_manager.set_off_grid_communication( true );
-    LOG( M_INFO,
-      "network::add_node",
-      "Neuron models emitting precisely timed spikes exist: "
-      "the kernel property off_grid_spiking has been set to true.\n\n"
-      "NOTE: Mixing precise-spiking and normal neuron models may "
-      "lead to inconsistent results." );
-  }
-
-  return max_gid - 1;
-}
-
-void
-Network::restore_nodes( const ArrayDatum& node_list )
-{
-  Subnet* root = get_cwn();
-  const index gid_offset = size() - 1;
-  Token* first = node_list.begin();
-  const Token* end = node_list.end();
-  if ( first == end )
-    return;
-
-  // We need to know the first and hopefully smallest GID to identify
-  // if a parent is in or outside the range of restored nodes.
-  // So we retrieve it here, from the first element of the node_list, assuming that
-  // the node GIDs are in ascending order.
-  DictionaryDatum node_props = getValue< DictionaryDatum >( *first );
-  const index min_gid = ( *node_props )[ names::global_id ];
-
-  for ( Token* node_t = first; node_t != end; ++node_t )
-  {
-    DictionaryDatum node_props = getValue< DictionaryDatum >( *node_t );
-    std::string model_name = ( *node_props )[ names::model ];
-    index model_id = get_model_id( model_name.c_str() );
-    index parent_gid = ( *node_props )[ names::parent ];
-    index local_parent_gid = parent_gid;
-    if ( parent_gid >= min_gid )      // if the parent is one of the restored nodes
-      local_parent_gid += gid_offset; // we must add the gid_offset
-    go_to( local_parent_gid );
-    index node_gid = add_node( model_id );
-    Node* node_ptr = get_node( node_gid );
-    // we call directly set_status on the node
-    // to bypass checking of unused dictionary items.
-    node_ptr->set_status_base( node_props );
-  }
-  current_ = root;
-}
-
-void
-Network::init_state( index GID )
-{
-  Node* n = get_node( GID );
-  if ( n == 0 )
-    throw UnknownNode( GID );
-
-  n->init_state();
-}
-
-void
-Network::go_to( index n )
-{
-  if ( Subnet* target = dynamic_cast< Subnet* >( get_node( n ) ) )
-    current_ = target;
-  else
-    throw SubnetExpected();
-}
-
-Node* Network::get_node( index n, thread thr ) // no_p
-{
-  Node* node = local_nodes_.get_node_by_gid( n );
-  if ( node == 0 )
-  {
-    return proxy_nodes_[ thr ].at( kernel().modelrange_manager.get_model_id( n ) );
-  }
-
-  if ( node->num_thread_siblings_() == 0 )
-    return node; // plain node
-
-  if ( thr < 0 || thr >= static_cast< thread >( node->num_thread_siblings_() ) )
-    throw UnknownNode();
-
-  return node->get_thread_sibling_( thr );
-}
-
-const SiblingContainer*
-Network::get_thread_siblings( index n ) const
-{
-  Node* node = local_nodes_.get_node_by_gid( n );
-  if ( node->num_thread_siblings_() == 0 )
-    throw NoThreadSiblingsAvailable( n );
-  const SiblingContainer* siblings = dynamic_cast< SiblingContainer* >( node );
-  assert( siblings != 0 );
-
-  return siblings;
-}
-
->>>>>>> 8d52babe
 void
 Network::memory_info()
 {
@@ -723,132 +361,6 @@
   kernel().set_status( d );
 
 
-<<<<<<< HEAD
-  // have those two for later asking, whether threads have changed:
-  long n_threads;
-  bool n_threads_updated = updateValue< long >( d, "local_num_threads", n_threads );
-
-
-
-  // set RNGs --- MUST come after n_threads_ is updated
-  if ( d->known( "rngs" ) )
-  {
-    // this array contains pre-seeded RNGs, so they can be used
-    // directly, no seeding required
-    ArrayDatum* ad = dynamic_cast< ArrayDatum* >( ( *d )[ "rngs" ].datum() );
-    if ( ad == 0 )
-      throw BadProperty();
-
-    // n_threads_ is the new value after a change of the number of
-    // threads
-    if ( ad->size() != ( size_t )( kernel().vp_manager.get_num_virtual_processes() ) )
-    {
-      LOG( M_ERROR,
-        "Network::set_status",
-        "Number of RNGs must equal number of virtual processes (threads*processes). RNGs "
-        "unchanged." );
-      throw DimensionMismatch(
-        ( size_t )( kernel().vp_manager.get_num_virtual_processes() ), ad->size() );
-    }
-
-    // delete old generators, insert new generators this code is
-    // robust under change of thread number in this call to
-    // set_status, as long as it comes AFTER n_threads_ has been
-    // upated
-    rng_.clear();
-    for ( index i = 0; i < ad->size(); ++i )
-      if ( kernel().vp_manager.is_local_vp( i ) )
-        rng_.push_back(
-          getValue< librandom::RngDatum >( ( *ad )[ kernel().vp_manager.suggest_vp( i ) ] ) );
-  }
-  else if ( n_threads_updated && kernel().node_manager.size() == 0 )
-  {
-    LOG( M_WARNING, "Network::set_status", "Equipping threads with new default RNGs" );
-    create_rngs_();
-  }
-
-  if ( d->known( "rng_seeds" ) )
-  {
-    ArrayDatum* ad = dynamic_cast< ArrayDatum* >( ( *d )[ "rng_seeds" ].datum() );
-    if ( ad == 0 )
-      throw BadProperty();
-
-    if ( ad->size() != ( size_t )( kernel().vp_manager.get_num_virtual_processes() ) )
-    {
-      LOG( M_ERROR,
-        "Network::set_status",
-        "Number of seeds must equal number of virtual processes (threads*processes). RNGs "
-        "unchanged." );
-      throw DimensionMismatch(
-        ( size_t )( kernel().vp_manager.get_num_virtual_processes() ), ad->size() );
-    }
-
-    // check if seeds are unique
-    std::set< ulong_t > seedset;
-    for ( index i = 0; i < ad->size(); ++i )
-    {
-      long s = ( *ad )[ i ]; // SLI has no ulong tokens
-      if ( !seedset.insert( s ).second )
-      {
-        LOG( M_WARNING, "Network::set_status", "Seeds are not unique across threads!" );
-        break;
-      }
-    }
-
-    // now apply seeds, resets generators automatically
-    for ( index i = 0; i < ad->size(); ++i )
-    {
-      long s = ( *ad )[ i ];
-
-      if ( kernel().vp_manager.is_local_vp( i ) )
-        rng_[ kernel().vp_manager.vp_to_thread( kernel().vp_manager.suggest_vp( i ) ) ]->seed( s );
-
-      rng_seeds_[ i ] = s;
-    }
-  } // if rng_seeds
-
-  // set GRNG
-  if ( d->known( "grng" ) )
-  {
-    // pre-seeded grng that can be used directly, no seeding required
-    updateValue< librandom::RngDatum >( d, "grng", grng_ );
-  }
-  else if ( n_threads_updated && kernel().node_manager.size() == 0 )
-  {
-    LOG( M_WARNING, "Network::set_status", "Equipping threads with new default GRNG" );
-    create_grng_();
-  }
-
-  if ( d->known( "grng_seed" ) )
-  {
-    const long gseed = getValue< long >( d, "grng_seed" );
-
-    // check if grng seed is unique with respect to rng seeds
-    // if grng_seed and rng_seeds given in one SetStatus call
-    std::set< ulong_t > seedset;
-    seedset.insert( gseed );
-    if ( d->known( "rng_seeds" ) )
-    {
-      ArrayDatum* ad_rngseeds = dynamic_cast< ArrayDatum* >( ( *d )[ "rng_seeds" ].datum() );
-      if ( ad_rngseeds == 0 )
-        throw BadProperty();
-      for ( index i = 0; i < ad_rngseeds->size(); ++i )
-      {
-        const long vpseed = ( *ad_rngseeds )[ i ]; // SLI has no ulong tokens
-        if ( !seedset.insert( vpseed ).second )
-        {
-          LOG( M_WARNING, "Network::set_status", "Seeds are not unique across threads!" );
-          break;
-        }
-      }
-    }
-    // now apply seed, resets generator automatically
-    grng_seed_ = gseed;
-    grng_->seed( gseed );
-
-  } // if grng_seed
-=======
->>>>>>> 8d52babe
   // former scheduler_.set_status( d ); end
 
   updateValue< bool >( d, "dict_miss_is_error", dict_miss_is_error_ );
@@ -881,959 +393,6 @@
   return d;
 }
 
-<<<<<<< HEAD
-
-// gid node thread syn delay weight
-void
-Network::connect( index sgid,
-  Node* target,
-  thread target_thread,
-  index syn,
-  double_t d,
-  double_t w )
-{
-  Node* const source = kernel().node_manager.get_node( sgid, target_thread );
-
-  // normal nodes and devices with proxies
-  if ( target->has_proxies() )
-  {
-    connection_manager_.connect( *source, *target, sgid, target_thread, syn, d, w );
-  }
-  else if ( target->local_receiver() ) // normal devices
-  {
-    if ( source->is_proxy() )
-      return;
-
-    if ( ( source->get_thread() != target_thread ) && ( source->has_proxies() ) )
-    {
-      target_thread = source->get_thread();
-      target = kernel().node_manager.get_node( target->get_gid(), target_thread );
-    }
-
-    connection_manager_.connect( *source, *target, sgid, target_thread, syn, d, w );
-  }
-  else // globally receiving devices iterate over all target threads
-  {
-    if ( !source->has_proxies() ) // we do not allow to connect a device to a global receiver at the
-                                  // moment
-      return;
-    const thread n_threads = kernel().vp_manager.get_num_threads();
-    for ( thread t = 0; t < n_threads; t++ )
-    {
-      target = kernel().node_manager.get_node( target->get_gid(), t );
-      connection_manager_.connect( *source, *target, sgid, t, syn, d, w );
-    }
-  }
-}
-
-// gid node thread syn dict delay weight
-void
-Network::connect( index sgid,
-  Node* target,
-  thread target_thread,
-  index syn,
-  DictionaryDatum& params,
-  double_t d,
-  double_t w )
-{
-  Node* const source = kernel().node_manager.get_node( sgid, target_thread );
-
-  // normal nodes and devices with proxies
-  if ( target->has_proxies() )
-  {
-    connection_manager_.connect( *source, *target, sgid, target_thread, syn, params, d, w );
-  }
-  else if ( target->local_receiver() ) // normal devices
-  {
-    if ( source->is_proxy() )
-      return;
-
-    if ( ( source->get_thread() != target_thread ) && ( source->has_proxies() ) )
-    {
-      target_thread = source->get_thread();
-      target = kernel().node_manager.get_node( target->get_gid(), target_thread );
-    }
-
-    connection_manager_.connect( *source, *target, sgid, target_thread, syn, params, d, w );
-  }
-  else // globally receiving devices iterate over all target threads
-  {
-    if ( !source->has_proxies() ) // we do not allow to connect a device to a global receiver at the
-                                  // moment
-      return;
-    const thread n_threads = kernel().vp_manager.get_num_threads();
-    for ( thread t = 0; t < n_threads; t++ )
-    {
-      target = kernel().node_manager.get_node( target->get_gid(), t );
-      connection_manager_.connect( *source, *target, sgid, t, syn, params, d, w );
-    }
-  }
-}
-
-// gid gid dict
-bool
-Network::connect( index source_id, index target_id, DictionaryDatum& params, index syn )
-{
-
-  if ( !kernel().node_manager.is_local_gid( target_id ) )
-    return false;
-
-  Node* target_ptr = kernel().node_manager.get_node( target_id );
-
-  // target_thread defaults to 0 for devices
-  thread target_thread = target_ptr->get_thread();
-
-  Node* source_ptr = kernel().node_manager.get_node( source_id, target_thread );
-
-  // normal nodes and devices with proxies
-  if ( target_ptr->has_proxies() )
-  {
-    connection_manager_.connect( *source_ptr, *target_ptr, source_id, target_thread, syn, params );
-  }
-  else if ( target_ptr->local_receiver() ) // normal devices
-  {
-    if ( source_ptr->is_proxy() )
-      return false;
-
-    if ( ( source_ptr->get_thread() != target_thread ) && ( source_ptr->has_proxies() ) )
-    {
-      target_thread = source_ptr->get_thread();
-      target_ptr = kernel().node_manager.get_node( target_id, target_thread );
-    }
-
-    connection_manager_.connect( *source_ptr, *target_ptr, source_id, target_thread, syn, params );
-  }
-  else // globally receiving devices iterate over all target threads
-  {
-    if ( !source_ptr->has_proxies() ) // we do not allow to connect a device to a global receiver at
-                                      // the moment
-      return false;
-    const thread n_threads = kernel().vp_manager.get_num_threads();
-    for ( thread t = 0; t < n_threads; t++ )
-    {
-      target_ptr = kernel().node_manager.get_node( target_id, t );
-      connection_manager_.connect( *source_ptr, *target_ptr, source_id, t, syn, params );
-    }
-  }
-
-  // We did not exit prematurely due to proxies, so we have connected.
-  return true;
-}
-
-// -----------------------------------------------------------------------------
-
-void
-Network::divergent_connect( index source_id,
-  const TokenArray target_ids,
-  const TokenArray weights,
-  const TokenArray delays,
-  index syn )
-{
-  bool complete_wd_lists = ( target_ids.size() == weights.size() && weights.size() != 0
-    && weights.size() == delays.size() );
-  bool short_wd_lists =
-    ( target_ids.size() != weights.size() && weights.size() == 1 && delays.size() == 1 );
-  bool no_wd_lists = ( weights.size() == 0 && delays.size() == 0 );
-
-  // check if we have consistent lists for weights and delays
-  if ( !( complete_wd_lists || short_wd_lists || no_wd_lists ) )
-  {
-    LOG( M_ERROR,
-      "DivergentConnect",
-      "If explicitly specified, weights and delays must be either doubles or lists of "
-      "equal size. If given as lists, their size must be 1 or the same size as targets." );
-    throw DimensionMismatch();
-  }
-
-  Node* source = kernel().node_manager.get_node( source_id );
-
-  Subnet* source_comp = dynamic_cast< Subnet* >( source );
-  if ( source_comp != 0 )
-  {
-    LOG( M_INFO, "DivergentConnect", "Source ID is a subnet; I will iterate it." );
-
-    // collect all leaves in source subnet, then divergent-connect each leaf
-    LocalLeafList local_sources( *source_comp );
-    vector< Communicator::NodeAddressingData > global_sources;
-    nest::Communicator::communicate( local_sources, global_sources );
-    for ( vector< Communicator::NodeAddressingData >::iterator src = global_sources.begin();
-          src != global_sources.end();
-          ++src )
-      divergent_connect( src->get_gid(), target_ids, weights, delays, syn );
-
-    return;
-  }
-
-  // We retrieve pointers for all targets, this implicitly checks if they
-  // exist and throws UnknownNode if not.
-  std::vector< Node* > targets;
-  targets.reserve( target_ids.size() );
-
-  // only bother with local targets - is_local_gid is cheaper than kernel().node_manager.get_node()
-  for ( index i = 0; i < target_ids.size(); ++i )
-  {
-    index gid = getValue< long >( target_ids[ i ] );
-    if ( kernel().node_manager.is_local_gid( gid ) )
-      targets.push_back( kernel().node_manager.get_node( gid ) );
-  }
-
-  for ( index i = 0; i < targets.size(); ++i )
-  {
-    thread target_thread = targets[ i ]->get_thread();
-
-    if ( source->get_thread() != target_thread )
-      source = kernel().node_manager.get_node( source_id, target_thread );
-
-    if ( !targets[ i ]->has_proxies() && source->is_proxy() )
-      continue;
-
-    try
-    {
-      if ( complete_wd_lists )
-        connection_manager_.connect( *source,
-          *targets[ i ],
-          source_id,
-          target_thread,
-          syn,
-          delays.get( i ),
-          weights.get( i ) );
-      else if ( short_wd_lists )
-        connection_manager_.connect( *source,
-          *targets[ i ],
-          source_id,
-          target_thread,
-          syn,
-          delays.get( 0 ),
-          weights.get( 0 ) );
-      else
-        connection_manager_.connect( *source, *targets[ i ], source_id, target_thread, syn );
-    }
-    catch ( IllegalConnection& e )
-    {
-      std::string msg = String::compose(
-        "Target with ID %1 does not support the connection. "
-        "The connection will be ignored.",
-        targets[ i ]->get_gid() );
-      if ( !e.message().empty() )
-        msg += "\nDetails: " + e.message();
-      LOG( M_WARNING, "DivergentConnect", msg.c_str() );
-      continue;
-    }
-    catch ( UnknownReceptorType& e )
-    {
-      std::string msg = String::compose(
-        "In Connection from global source ID %1 to target ID %2: "
-        "Target does not support requested receptor type. "
-        "The connection will be ignored",
-        source->get_gid(),
-        targets[ i ]->get_gid() );
-      if ( !e.message().empty() )
-        msg += "\nDetails: " + e.message();
-      LOG( M_WARNING, "DivergentConnect", msg.c_str() );
-      continue;
-    }
-    catch ( TypeMismatch& e )
-    {
-      std::string msg = String::compose(
-        "In Connection from global source ID %1 to target ID %2: "
-        "Expect source and weights of type double. "
-        "The connection will be ignored",
-        source->get_gid(),
-        targets[ i ]->get_gid() );
-      if ( !e.message().empty() )
-        msg += "\nDetails: " + e.message();
-      LOG( M_WARNING, "DivergentConnect", msg.c_str() );
-      continue;
-    }
-  }
-}
-
-// -----------------------------------------------------------------------------
-
-
-void
-Network::divergent_connect( index source_id, DictionaryDatum pars, index syn )
-{
-  // We extract the parameters from the dictionary explicitly since getValue() for DoubleVectorDatum
-  // copies the data into an array, from which the data must then be copied once more.
-  DictionaryDatum par_i( new Dictionary() );
-  Dictionary::iterator di_s, di_t;
-
-  // To save time, we first create the parameter dictionary for connect(), then we copy
-  // all keys from the original dictionary into the parameter dictionary.
-  // We can the later use iterators to change the values inside the parameter dictionary,
-  // rather than using the lookup operator.
-  // We also do the parameter checking here so that we can later use unsafe operations.
-  for ( di_s = ( *pars ).begin(); di_s != ( *pars ).end(); ++di_s )
-  {
-    par_i->insert( di_s->first, Token( new DoubleDatum() ) );
-    DoubleVectorDatum const* tmp = dynamic_cast< DoubleVectorDatum* >( di_s->second.datum() );
-    if ( tmp == 0 )
-    {
-
-      std::string msg = String::compose(
-        "Parameter '%1' must be a DoubleVectorArray or numpy.array. ", di_s->first.toString() );
-      LOG( M_DEBUG, "DivergentConnect", msg );
-      LOG( M_DEBUG, "DivergentConnect", "Trying to convert, but this takes time." );
-
-      IntVectorDatum const* tmpint = dynamic_cast< IntVectorDatum* >( di_s->second.datum() );
-      if ( tmpint )
-      {
-        std::vector< double >* data =
-          new std::vector< double >( ( *tmpint )->begin(), ( *tmpint )->end() );
-        DoubleVectorDatum* dvd = new DoubleVectorDatum( data );
-        di_s->second = dvd;
-        continue;
-      }
-      ArrayDatum* ad = dynamic_cast< ArrayDatum* >( di_s->second.datum() );
-      if ( ad )
-      {
-        std::vector< double >* data = new std::vector< double >;
-        ad->toVector( *data );
-        DoubleVectorDatum* dvd = new DoubleVectorDatum( data );
-        di_s->second = dvd;
-      }
-      else
-        throw TypeMismatch( DoubleVectorDatum().gettypename().toString() + " or "
-            + ArrayDatum().gettypename().toString(),
-          di_s->second.datum()->gettypename().toString() );
-    }
-  }
-
-  const Token target_t = pars->lookup2( names::target );
-  DoubleVectorDatum const* ptarget_ids = static_cast< DoubleVectorDatum* >( target_t.datum() );
-  const std::vector< double >& target_ids( **ptarget_ids );
-
-  const Token weight_t = pars->lookup2( names::weight );
-  DoubleVectorDatum const* pweights = static_cast< DoubleVectorDatum* >( weight_t.datum() );
-  const std::vector< double >& weights( **pweights );
-
-  const Token delay_t = pars->lookup2( names::delay );
-  DoubleVectorDatum const* pdelays = static_cast< DoubleVectorDatum* >( delay_t.datum() );
-  const std::vector< double >& delays( **pdelays );
-
-
-  bool complete_wd_lists =
-    ( target_ids.size() == weights.size() && weights.size() == delays.size() );
-  // check if we have consistent lists for weights and delays
-  if ( !complete_wd_lists )
-  {
-    LOG(
-      M_ERROR, "DivergentConnect", "All lists in the paramter dictionary must be of equal size." );
-    throw DimensionMismatch();
-  }
-
-  Node* source = kernel().node_manager.get_node( source_id );
-
-  Subnet* source_comp = dynamic_cast< Subnet* >( source );
-  if ( source_comp != 0 )
-  {
-    LOG( M_INFO, "DivergentConnect", "Source ID is a subnet; I will iterate it." );
-
-    // collect all leaves in source subnet, then divergent-connect each leaf
-    LocalLeafList local_sources( *source_comp );
-    vector< Communicator::NodeAddressingData > global_sources;
-    nest::Communicator::communicate( local_sources, global_sources );
-    for ( vector< Communicator::NodeAddressingData >::iterator src = global_sources.begin();
-          src != global_sources.end();
-          ++src )
-      divergent_connect( src->get_gid(), pars, syn );
-
-    return;
-  }
-
-  size_t n_targets = target_ids.size();
-  for ( index i = 0; i < n_targets; ++i )
-  {
-    try
-    {
-      kernel().node_manager.get_node( target_ids[ i ] );
-    }
-    catch ( UnknownNode& e )
-    {
-      std::string msg = String::compose(
-        "Target with ID %1 does not exist. "
-        "The connection will be ignored.",
-        target_ids[ i ] );
-      if ( !e.message().empty() )
-        msg += "\nDetails: " + e.message();
-      LOG( M_WARNING, "DivergentConnect", msg.c_str() );
-      continue;
-    }
-
-    // here we fill a parameter dictionary with the values of the current loop index.
-    for ( di_s = ( *pars ).begin(), di_t = par_i->begin(); di_s != ( *pars ).end(); ++di_s, ++di_t )
-    {
-      DoubleVectorDatum const* tmp = static_cast< DoubleVectorDatum* >( di_s->second.datum() );
-      const std::vector< double >& tmpvec = **tmp;
-      DoubleDatum* dd = static_cast< DoubleDatum* >( di_t->second.datum() );
-      ( *dd ) = tmpvec[ i ]; // We assign the double directly into the double datum.
-    }
-
-    try
-    {
-      connect( source_id, target_ids[ i ], par_i, syn );
-    }
-    catch ( UnexpectedEvent& e )
-    {
-      std::string msg = String::compose(
-        "Target with ID %1 does not support the connection. "
-        "The connection will be ignored.",
-        target_ids[ i ] );
-      if ( !e.message().empty() )
-        msg += "\nDetails: " + e.message();
-      LOG( M_WARNING, "DivergentConnect", msg.c_str() );
-      continue;
-    }
-    catch ( IllegalConnection& e )
-    {
-      std::string msg = String::compose(
-        "Target with ID %1 does not support the connection. "
-        "The connection will be ignored.",
-        target_ids[ i ] );
-      if ( !e.message().empty() )
-        msg += "\nDetails: " + e.message();
-      LOG( M_WARNING, "DivergentConnect", msg.c_str() );
-      continue;
-    }
-    catch ( UnknownReceptorType& e )
-    {
-      std::string msg = String::compose(
-        "In Connection from global source ID %1 to target ID %2: "
-        "Target does not support requested receptor type. "
-        "The connection will be ignored",
-        source_id,
-        target_ids[ i ] );
-      if ( !e.message().empty() )
-        msg += "\nDetails: " + e.message();
-      LOG( M_WARNING, "DivergentConnect", msg.c_str() );
-      continue;
-    }
-  }
-}
-
-
-void
-Network::random_divergent_connect( index source_id,
-  const TokenArray target_ids,
-  index n,
-  const TokenArray weights,
-  const TokenArray delays,
-  bool allow_multapses,
-  bool allow_autapses,
-  index syn )
-{
-  Node* source = kernel().node_manager.get_node( source_id );
-
-  // check if we have consistent lists for weights and delays
-  if ( !( weights.size() == n || weights.size() == 0 ) && ( weights.size() == delays.size() ) )
-  {
-    LOG( M_ERROR, "RandomDivergentConnect", "weights and delays must be lists of size n." );
-    throw DimensionMismatch();
-  }
-
-  Subnet* source_comp = dynamic_cast< Subnet* >( source );
-  if ( source_comp != 0 )
-  {
-    LOG( M_INFO, "RandomDivergentConnect", "Source ID is a subnet; I will iterate it." );
-
-    // collect all leaves in source subnet, then divergent-connect each leaf
-    LocalLeafList local_sources( *source_comp );
-    vector< Communicator::NodeAddressingData > global_sources;
-    nest::Communicator::communicate( local_sources, global_sources );
-
-    for ( vector< Communicator::NodeAddressingData >::iterator src = global_sources.begin();
-          src != global_sources.end();
-          ++src )
-      random_divergent_connect(
-        src->get_gid(), target_ids, n, weights, delays, allow_multapses, allow_autapses, syn );
-
-    return;
-  }
-
-  librandom::RngPtr rng = get_grng();
-
-  TokenArray chosen_targets;
-
-  std::set< long > ch_ids; // ch_ids used for multapses identification
-
-  long n_rnd = target_ids.size();
-
-  for ( size_t j = 0; j < n; ++j )
-  {
-    long t_id;
-
-    do
-    {
-      t_id = rng->ulrand( n_rnd );
-    } while ( ( !allow_autapses && ( ( index ) target_ids.get( t_id ) ) == source_id )
-      || ( !allow_multapses && ch_ids.find( t_id ) != ch_ids.end() ) );
-
-    if ( !allow_multapses )
-      ch_ids.insert( t_id );
-
-    chosen_targets.push_back( target_ids.get( t_id ) );
-  }
-
-  divergent_connect( source_id, chosen_targets, weights, delays, syn );
-}
-
-// -----------------------------------------------------------------------------
-
-void
-Network::convergent_connect( const TokenArray source_ids,
-  index target_id,
-  const TokenArray weights,
-  const TokenArray delays,
-  index syn )
-{
-  bool complete_wd_lists = ( source_ids.size() == weights.size() && weights.size() != 0
-    && weights.size() == delays.size() );
-  bool short_wd_lists =
-    ( source_ids.size() != weights.size() && weights.size() == 1 && delays.size() == 1 );
-  bool no_wd_lists = ( weights.size() == 0 && delays.size() == 0 );
-
-  // check if we have consistent lists for weights and delays
-  if ( !( complete_wd_lists || short_wd_lists || no_wd_lists ) )
-  {
-    LOG( M_ERROR,
-      "ConvergentConnect",
-      "weights and delays must be either doubles or lists of equal size. "
-      "If given as lists, their size must be 1 or the same size as sources." );
-    throw DimensionMismatch();
-  }
-
-  if ( !kernel().node_manager.is_local_gid( target_id ) )
-    return;
-
-  Node* target = kernel().node_manager.get_node( target_id );
-
-  Subnet* target_comp = dynamic_cast< Subnet* >( target );
-  if ( target_comp != 0 )
-  {
-    LOG( M_INFO, "ConvergentConnect", "Target node is a subnet; I will iterate it." );
-
-    // we only iterate over local leaves, as remote targets are ignored anyways
-    LocalLeafList target_nodes( *target_comp );
-    for ( LocalLeafList::iterator tgt = target_nodes.begin(); tgt != target_nodes.end(); ++tgt )
-      convergent_connect( source_ids, ( *tgt )->get_gid(), weights, delays, syn );
-
-    return;
-  }
-
-  for ( index i = 0; i < source_ids.size(); ++i )
-  {
-    index source_id = source_ids.get( i );
-    Node* source = kernel().node_manager.get_node( getValue< long >( source_id ) );
-
-    thread target_thread = target->get_thread();
-
-    if ( !target->has_proxies() )
-    {
-      // target_thread = sources[i]->get_thread();
-      target_thread = source->get_thread();
-
-      // If target is on the wrong thread, we need to get the right one now.
-      if ( target->get_thread() != target_thread )
-        target = kernel().node_manager.get_node( target_id, target_thread );
-
-      if ( source->is_proxy() )
-        continue;
-    }
-
-    // The source node may still be on a wrong thread, so we need to get the right
-    // one now. As get_node() is quite expensive, so we only call it if we need to
-    // if (source->get_thread() != target_thread)
-    //  source = get_node(sid, target_thread);
-
-    try
-    {
-      if ( complete_wd_lists )
-        connection_manager_.connect(
-          *source, *target, source_id, target_thread, syn, delays.get( i ), weights.get( i ) );
-      else if ( short_wd_lists )
-        connection_manager_.connect(
-          *source, *target, source_id, target_thread, syn, delays.get( 0 ), weights.get( 0 ) );
-      else
-        connection_manager_.connect( *source, *target, source_id, target_thread, syn );
-    }
-    catch ( IllegalConnection& e )
-    {
-      std::string msg = String::compose(
-        "Target with ID %1 does not support the connection. "
-        "The connection will be ignored.",
-        target->get_gid() );
-      if ( !e.message().empty() )
-        msg += "\nDetails: " + e.message();
-      LOG( M_WARNING, "ConvergentConnect", msg.c_str() );
-      continue;
-    }
-    catch ( UnknownReceptorType& e )
-    {
-      std::string msg = String::compose(
-        "In Connection from global source ID %1 to target ID %2: "
-        "Target does not support requested receptor type. "
-        "The connection will be ignored",
-        source->get_gid(),
-        target->get_gid() );
-      if ( !e.message().empty() )
-        msg += "\nDetails: " + e.message();
-      LOG( M_WARNING, "ConvergentConnect", msg.c_str() );
-      continue;
-    }
-    catch ( TypeMismatch& e )
-    {
-      std::string msg = String::compose(
-        "In Connection from global source ID %1 to target ID %2: "
-        "Expect source and weights of type double. "
-        "The connection will be ignored",
-        source->get_gid(),
-        target->get_gid() );
-      if ( !e.message().empty() )
-        msg += "\nDetails: " + e.message();
-      LOG( M_WARNING, "ConvergentConnect", msg.c_str() );
-      continue;
-    }
-  }
-}
-
-
-/**
- * New and specialized variant of the convergent_connect()
- * function, which takes a vector<Node*> for sources and relies
- * on the fact that target is guaranteed to be on this thread.
- */
-void
-Network::convergent_connect( const std::vector< index >& source_ids,
-  index target_id,
-  const TokenArray& weights,
-  const TokenArray& delays,
-  index syn )
-{
-  bool complete_wd_lists = ( source_ids.size() == weights.size() && weights.size() != 0
-    && weights.size() == delays.size() );
-  bool short_wd_lists =
-    ( source_ids.size() != weights.size() && weights.size() == 1 && delays.size() == 1 );
-
-  // Check if we have consistent lists for weights and delays
-  // already checked in previous RCC call
-
-  Node* target = kernel().node_manager.get_node( target_id );
-  for ( index i = 0; i < source_ids.size(); ++i )
-  {
-    Node* source = kernel().node_manager.get_node( source_ids[ i ] );
-    thread target_thread = target->get_thread();
-
-    if ( !target->has_proxies() )
-    {
-      target_thread = source->get_thread();
-
-      // If target is on the wrong thread, we need to get the right one now.
-      if ( target->get_thread() != target_thread )
-        target = kernel().node_manager.get_node( target_id, target_thread );
-
-      if ( source->is_proxy() )
-        continue;
-    }
-
-    try
-    {
-      if ( complete_wd_lists )
-        connection_manager_.connect( *source,
-          *target,
-          source_ids[ i ],
-          target_thread,
-          syn,
-          delays.get( i ),
-          weights.get( i ) );
-      else if ( short_wd_lists )
-        connection_manager_.connect( *source,
-          *target,
-          source_ids[ i ],
-          target_thread,
-          syn,
-          delays.get( 0 ),
-          weights.get( 0 ) );
-      else
-        connection_manager_.connect( *source, *target, source_ids[ i ], target_thread, syn );
-    }
-    catch ( IllegalConnection& e )
-    {
-      std::string msg = String::compose(
-        "Target with ID %1 does not support the connection. "
-        "The connection will be ignored.",
-        target->get_gid() );
-      if ( !e.message().empty() )
-        msg += "\nDetails: " + e.message();
-      LOG( M_WARNING, "ConvergentConnect", msg.c_str() );
-      continue;
-    }
-    catch ( UnknownReceptorType& e )
-    {
-      std::string msg = String::compose(
-        "In Connection from global source ID %1 to target ID %2: "
-        "Target does not support requested receptor type. "
-        "The connection will be ignored",
-        source->get_gid(),
-        target->get_gid() );
-      if ( !e.message().empty() )
-        msg += "\nDetails: " + e.message();
-      LOG( M_WARNING, "ConvergentConnect", msg.c_str() );
-      continue;
-    }
-    catch ( TypeMismatch& e )
-    {
-      std::string msg = String::compose(
-        "In Connection from global source ID %1 to target ID %2: "
-        "Expect source and weights of type double. "
-        "The connection will be ignored",
-        source->get_gid(),
-        target->get_gid() );
-      if ( !e.message().empty() )
-        msg += "\nDetails: " + e.message();
-      LOG( M_WARNING, "ConvergentConnect", msg.c_str() );
-      continue;
-    }
-  }
-}
-
-
-void
-Network::random_convergent_connect( const TokenArray source_ids,
-  index target_id,
-  index n,
-  const TokenArray weights,
-  const TokenArray delays,
-  bool allow_multapses,
-  bool allow_autapses,
-  index syn )
-{
-  if ( !kernel().node_manager.is_local_gid( target_id ) )
-    return;
-
-  Node* target = kernel().node_manager.get_node( target_id );
-
-  // check if we have consistent lists for weights and delays
-  if ( !( weights.size() == n || weights.size() == 0 ) && ( weights.size() == delays.size() ) )
-  {
-    LOG( M_ERROR, "ConvergentConnect", "weights and delays must be lists of size n." );
-    throw DimensionMismatch();
-  }
-
-  Subnet* target_comp = dynamic_cast< Subnet* >( target );
-  if ( target_comp != 0 )
-  {
-    LOG( M_INFO, "RandomConvergentConnect", "Target ID is a subnet; I will iterate it." );
-
-    // we only consider local leaves as targets,
-    LocalLeafList target_nodes( *target_comp );
-    for ( LocalLeafList::iterator tgt = target_nodes.begin(); tgt != target_nodes.end(); ++tgt )
-      random_convergent_connect(
-        source_ids, ( *tgt )->get_gid(), n, weights, delays, allow_multapses, allow_autapses, syn );
-
-    return;
-  }
-
-  librandom::RngPtr rng = get_rng( target->get_thread() );
-  TokenArray chosen_sources;
-
-  std::set< long > ch_ids;
-
-  long n_rnd = source_ids.size();
-
-  for ( size_t j = 0; j < n; ++j )
-  {
-    long s_id;
-
-    do
-    {
-      s_id = rng->ulrand( n_rnd );
-    } while ( ( !allow_autapses && ( ( index ) source_ids[ s_id ] ) == target_id )
-      || ( !allow_multapses && ch_ids.find( s_id ) != ch_ids.end() ) );
-
-    if ( !allow_multapses )
-      ch_ids.insert( s_id );
-
-    chosen_sources.push_back( source_ids[ s_id ] );
-  }
-
-  convergent_connect( chosen_sources, target_id, weights, delays, syn );
-}
-
-// This function loops over all targets, with every thread taking
-// care only of its own target nodes
-void
-Network::random_convergent_connect( TokenArray source_ids,
-  TokenArray target_ids,
-  TokenArray ns,
-  TokenArray weights,
-  TokenArray delays,
-  bool allow_multapses,
-  bool allow_autapses,
-  index syn )
-{
-#ifndef _OPENMP
-  // It only makes sense to call this function if we have openmp
-  LOG( M_ERROR, "ConvergentConnect", "This function can only be called using OpenMP threading." );
-  throw KernelException();
-#else
-
-  // Collect all nodes on this process and convert the TokenArray with
-  // the sources to a std::vector<Node*>. This is needed, because
-  // 1. We don't want to call get_node() within the loop for many
-  //    neurons several times
-  // 2. The function token_array::operator[]() is not thread-safe, so
-  //    the threads will possibly access the same element at the same
-  //    time, causing segfaults
-
-  std::vector< index > vsource_ids( source_ids.size() );
-  for ( index i = 0; i < source_ids.size(); ++i )
-  {
-    index sid = getValue< long >( source_ids.get( i ) );
-    vsource_ids[ i ] = sid;
-  }
-
-  // Check if we have consistent lists for weights and delays
-  if ( !( weights.size() == ns.size() || weights.size() == 0 )
-    && ( weights.size() == delays.size() ) )
-  {
-    LOG( M_ERROR, "ConvergentConnect", "weights, delays and ns must be same size." );
-    throw DimensionMismatch();
-  }
-
-  for ( size_t i = 0; i < ns.size(); ++i )
-  {
-    size_t n;
-    // This throws std::bad_cast if the dynamic_cast goes
-    // wrong. Throwing in a parallel section is not allowed. This
-    // could be solved by only accepting IntVectorDatums for the ns.
-    try
-    {
-      const IntegerDatum& nid = dynamic_cast< const IntegerDatum& >( *ns.get( i ) );
-      n = nid.get();
-    }
-    catch ( const std::bad_cast& e )
-    {
-      LOG( M_ERROR, "ConvergentConnect", "ns must consist of integers only." );
-      throw KernelException();
-    }
-
-    // Check if we have consistent lists for weights and delays part two.
-    // The inner lists have to be equal to n or be zero.
-    if ( weights.size() > 0 )
-    {
-      TokenArray ws = getValue< TokenArray >( weights.get( i ) );
-      TokenArray ds = getValue< TokenArray >( delays.get( i ) );
-
-      if ( !( ws.size() == n || ws.size() == 0 ) && ( ws.size() == ds.size() ) )
-      {
-        LOG( M_ERROR, "ConvergentConnect", "weights and delays must be lists of size n." );
-        throw DimensionMismatch();
-      }
-    }
-  }
-
-#pragma omp parallel
-  {
-    int nrn_counter = 0;
-    int tid = kernel().vp_manager.get_thread_id();
-
-    librandom::RngPtr rng = get_rng( tid );
-
-    for ( size_t i = 0; i < target_ids.size(); i++ )
-    {
-      index target_id = target_ids.get( i );
-
-      // This is true for neurons on remote processes
-      if ( !kernel().node_manager.is_local_gid( target_id ) )
-        continue;
-
-      Node* target = kernel().node_manager.get_node( target_id, tid );
-
-      // Check, if target is on our thread
-      if ( target->get_thread() != tid )
-        continue;
-
-      nrn_counter++;
-
-      // extract number of connections for target i
-      const IntegerDatum& nid = dynamic_cast< const IntegerDatum& >( *ns.get( i ) );
-      const size_t n = nid.get();
-
-      // extract weights and delays for all connections to target i
-      TokenArray ws;
-      TokenArray ds;
-      if ( weights.size() > 0 )
-      {
-        ws = getValue< TokenArray >( weights.get( i ) );
-        ds = getValue< TokenArray >( delays.get( i ) );
-      }
-
-      vector< index > chosen_source_ids( n );
-      std::set< long > ch_ids;
-
-      long n_rnd = vsource_ids.size();
-
-      for ( size_t j = 0; j < n; ++j )
-      {
-        long s_id;
-
-        do
-        {
-          s_id = rng->ulrand( n_rnd );
-        } while ( ( !allow_autapses && ( ( index ) vsource_ids[ s_id ] ) == target_id )
-          || ( !allow_multapses && ch_ids.find( s_id ) != ch_ids.end() ) );
-
-        if ( !allow_multapses )
-          ch_ids.insert( s_id );
-
-        chosen_source_ids[ j ] = vsource_ids[ s_id ];
-      }
-
-      convergent_connect( chosen_source_ids, target_id, ws, ds, syn );
-
-    } // of for all targets
-  }   // of omp parallel
-#endif
-}
-
-void
-Network::connect( const GIDCollection& sources,
-  const GIDCollection& targets,
-  const DictionaryDatum& conn_spec,
-  const DictionaryDatum& syn_spec )
-{
-  conn_spec->clear_access_flags();
-  syn_spec->clear_access_flags();
-
-  if ( !conn_spec->known( names::rule ) )
-    throw BadProperty( "Connectivity spec must contain connectivity rule." );
-  const std::string rule_name = ( *conn_spec )[ names::rule ];
-
-  if ( !connruledict_->known( rule_name ) )
-    throw BadProperty( "Unknown connectivty rule: " + rule_name );
-  const long rule_id = ( *connruledict_ )[ rule_name ];
-
-  ConnBuilder* cb =
-    connbuilder_factories_.at( rule_id )->create( sources, targets, conn_spec, syn_spec );
-  assert( cb != 0 );
-
-  // at this point, all entries in conn_spec and syn_spec have been checked
-  std::string missed;
-  if ( !( conn_spec->all_accessed( missed ) && syn_spec->all_accessed( missed ) ) )
-  {
-    if ( dict_miss_is_error() )
-      throw UnaccessedDictionaryEntry( missed );
-    else
-      LOG( M_WARNING, "Connect", ( "Unread dictionary entries: " + missed ).c_str() );
-  }
-
-  cb->connect();
-  delete cb;
-}
-
-=======
->>>>>>> 8d52babe
 
 index
 Network::copy_model( index old_id, std::string new_name )
@@ -2025,346 +584,9 @@
 
 /****** Previously Scheduler functions ***********/
 
-<<<<<<< HEAD
-
-
-
-void
-nest::Network::update_delay_extrema_()
-{
-  min_delay_ = connection_manager_.get_min_delay().get_steps();
-  max_delay_ = connection_manager_.get_max_delay().get_steps();
-
-  if ( Communicator::get_num_processes() > 1 )
-  {
-    std::vector< delay > min_delays( Communicator::get_num_processes() );
-    min_delays[ Communicator::get_rank() ] = min_delay_;
-    Communicator::communicate( min_delays );
-    min_delay_ = *std::min_element( min_delays.begin(), min_delays.end() );
-
-    std::vector< delay > max_delays( Communicator::get_num_processes() );
-    max_delays[ Communicator::get_rank() ] = max_delay_;
-    Communicator::communicate( max_delays );
-    max_delay_ = *std::max_element( max_delays.begin(), max_delays.end() );
-  }
-
-  if ( min_delay_ == Time::pos_inf().get_steps() )
-    min_delay_ = Time::get_resolution().get_steps();
-}
-
-
-void
-nest::Network::create_rngs_( const bool ctor_call )
-{
-  // LOG(M_INFO, ) calls must not be called
-  // if create_rngs_ is called from Network::Network(), since net_
-  // is not fully constructed then
-
-  // if old generators exist, remove them; since rng_ contains
-  // lockPTRs, we don't have to worry about deletion
-  if ( !rng_.empty() )
-  {
-    if ( !ctor_call )
-      LOG( M_INFO, "Network::create_rngs_", "Deleting existing random number generators" );
-
-    rng_.clear();
-  }
-
-  // create new rngs
-  if ( !ctor_call )
-    LOG( M_INFO, "Network::create_rngs_", "Creating default RNGs" );
-
-  rng_seeds_.resize( kernel().vp_manager.get_num_virtual_processes() );
-
-  for ( index i = 0; i < static_cast< index >( kernel().vp_manager.get_num_virtual_processes() );
-        ++i )
-  {
-    unsigned long s = i + 1;
-    if ( kernel().vp_manager.is_local_vp( i ) )
-    {
-/*
- We have to ensure that each thread is provided with a different
- stream of random numbers.  The seeding method for Knuth's LFG
- generator guarantees that different seeds yield non-overlapping
- random number sequences.
-
- We therefore have to seed with known numbers: using random
- seeds here would run the risk of using the same seed twice.
- For simplicity, we use 1 .. n_vps.
- */
-#ifdef HAVE_GSL
-      librandom::RngPtr rng( new librandom::GslRandomGen( gsl_rng_knuthran2002, s ) );
-#else
-      librandom::RngPtr rng = librandom::RandomGen::create_knuthlfg_rng( s );
-#endif
-
-      if ( !rng )
-      {
-        if ( !ctor_call )
-          LOG( M_ERROR, "Network::create_rngs_", "Error initializing knuthlfg" );
-        else
-          std::cerr << "\nNetwork::create_rngs_\n"
-                    << "Error initializing knuthlfg" << std::endl;
-
-        throw KernelException();
-      }
-
-      rng_.push_back( rng );
-    }
-
-    rng_seeds_[ i ] = s;
-  }
-}
-
-void
-nest::Network::create_grng_( const bool ctor_call )
-{
-
-  // create new grng
-  if ( !ctor_call )
-    LOG( M_INFO, "Network::create_grng_", "Creating new default global RNG" );
-
-// create default RNG with default seed
-#ifdef HAVE_GSL
-  grng_ = librandom::RngPtr(
-    new librandom::GslRandomGen( gsl_rng_knuthran2002, librandom::RandomGen::DefaultSeed ) );
-#else
-  grng_ = librandom::RandomGen::create_knuthlfg_rng( librandom::RandomGen::DefaultSeed );
-#endif
-
-  if ( !grng_ )
-  {
-    if ( !ctor_call )
-      LOG( M_ERROR, "Network::create_grng_", "Error initializing knuthlfg" );
-    else
-      std::cerr << "\nNetwork::create_grng_\n"
-                << "Error initializing knuthlfg" << std::endl;
-
-    throw KernelException();
-  }
-
-  /*
-   The seed for the global rng should be different from the seeds
-   of the local rngs_ for each thread seeded with 1,..., n_vps.
-   */
-  long s = 0;
-  grng_seed_ = s;
-  grng_->seed( s );
-}
-
-void
-nest::Network::set_num_rec_processes( int nrp, bool called_by_reset )
-{
-  if ( kernel().node_manager.size() > 1 and not called_by_reset )
-    throw KernelException(
-      "Global spike detection mode must be enabled before nodes are created." );
-  if ( nrp >= Communicator::get_num_processes() )
-    throw KernelException(
-      "Number of processes used for recording must be smaller than total number of processes." );
-  n_rec_procs_ = nrp;
-  n_sim_procs_ = Communicator::get_num_processes() - n_rec_procs_;
-  create_rngs_( true );
-  if ( nrp > 0 )
-  {
-    std::string msg = String::compose(
-      "Entering global spike detection mode with %1 recording MPI processes and %2 simulating MPI "
-      "processes.",
-      n_rec_procs_,
-      n_sim_procs_ );
-    LOG( M_INFO, "Network::set_num_rec_processes", msg );
-  }
-}
-
+
+
+
+void
 // inline
-thread
-Network::get_process_id( thread vp ) const
-{
-  if ( vp >= static_cast< thread >( n_sim_procs_
-               * kernel().vp_manager.get_num_threads() ) ) // vp belongs to recording VPs
-  {
-    return ( vp - n_sim_procs_ * kernel().vp_manager.get_num_threads() ) % n_rec_procs_
-      + n_sim_procs_;
-  }
-  else // vp belongs to simulating VPs
-  {
-    return vp % n_sim_procs_;
-  }
-}
-
-
-=======
-//!< This function is called only if the thread data structures are properly set up.
-void
-nest::Network::finalize_nodes()
-{
-#ifdef _OPENMP
-  LOG( M_INFO, "Network::finalize_nodes()", " using OpenMP." );
-// parallel section begins
-#pragma omp parallel
-  {
-    index t = kernel().vp_manager.get_thread_id();
-#else
-  for ( index t = 0; t < kernel().vp_manager.get_num_threads(); ++t )
-  {
-#endif
-    for ( size_t idx = 0; idx < local_nodes_.size(); ++idx )
-    {
-      Node* node = local_nodes_.get_node_by_index( idx );
-      if ( node != 0 )
-      {
-        if ( node->num_thread_siblings_() > 0 )
-          node->get_thread_sibling_( t )->finalize();
-        else
-        {
-          if ( static_cast< index >( node->get_thread() ) == t )
-            node->finalize();
-        }
-      }
-    }
-  }
-}
-
-void
-nest::Network::prepare_nodes()
-{
-  assert( initialized_ );
-
-  kernel().event_delivery_manager.init_moduli_();
-
-  LOG( M_INFO, "Network::prepare_nodes", "Please wait. Preparing elements." );
-
-  /* We initialize the buffers of each node and calibrate it. */
-
-  size_t num_active_nodes = 0; // counts nodes that will be updated
-
-  std::vector< lockPTR< WrappedThreadException > > exceptions_raised(
-    kernel().vp_manager.get_num_threads() );
-
-#ifdef _OPENMP
-#pragma omp parallel reduction( + : num_active_nodes )
-  {
-    size_t t = kernel().vp_manager.get_thread_id();
-#else
-  for ( index t = 0; t < kernel().vp_manager.get_num_threads(); ++t )
-  {
-#endif
-
-    // We prepare nodes in a parallel region. Therefore, we need to catch exceptions
-    // here and then handle them after the parallel region.
-    try
-    {
-      for ( std::vector< Node* >::iterator it = nodes_vec_[ t ].begin();
-            it != nodes_vec_[ t ].end();
-            ++it )
-      {
-        prepare_node_( *it );
-        if ( not( *it )->is_frozen() )
-          ++num_active_nodes;
-      }
-    }
-    catch ( std::exception& e )
-    {
-      // so throw the exception after parallel region
-      exceptions_raised.at( t ) =
-        lockPTR< WrappedThreadException >( new WrappedThreadException( e ) );
-    }
-
-  } // end of parallel section / end of for threads
-
-  // check if any exceptions have been raised
-  for ( index thr = 0; thr < kernel().vp_manager.get_num_threads(); ++thr )
-    if ( exceptions_raised.at( thr ).valid() )
-      throw WrappedThreadException( *( exceptions_raised.at( thr ) ) );
-
-  LOG( M_INFO,
-    "Network::prepare_nodes",
-    String::compose(
-         "Simulating %1 local node%2.", num_active_nodes, num_active_nodes == 1 ? "" : "s" ) );
-}
-
-void
-nest::Network::update_nodes_vec_()
-{
-  // Check if the network size changed, in order to not enter
-  // the critical region if it is not necessary. Note that this
-  // test also covers that case that nodes have been deleted
-  // by reset.
-  if ( size() == nodes_vec_network_size_ )
-    return;
-
-#ifdef _OPENMP
-#pragma omp critical( update_nodes_vec )
-  {
-// This code may be called from a thread-parallel context, when it is
-// invoked by TargetIdentifierIndex::set_target() during parallel
-// wiring. Nested OpenMP parallelism is problematic, therefore, we
-// enforce single threading here. This should be unproblematic wrt
-// performance, because the nodes_vec_ is rebuilt only once after
-// changes in network size.
-#endif
-
-    // Check again, if the network size changed, since a previous thread
-    // can have updated nodes_vec_ before.
-    if ( size() != nodes_vec_network_size_ )
-    {
-
-      /* We clear the existing nodes_vec_ and then rebuild it. */
-      assert( nodes_vec_.size() == kernel().vp_manager.get_num_threads() );
-
-      for ( index t = 0; t < kernel().vp_manager.get_num_threads(); ++t )
-      {
-        nodes_vec_[ t ].clear();
-
-        // Loops below run from index 1, because index 0 is always the root network,
-        // which is never updated.
-        size_t num_thread_local_nodes = 0;
-        for ( size_t idx = 1; idx < local_nodes_.size(); ++idx )
-        {
-          Node* node = local_nodes_.get_node_by_index( idx );
-          if ( !node->is_subnet() && ( static_cast< index >( node->get_thread() ) == t
-                                       || node->num_thread_siblings_() > 0 ) )
-            num_thread_local_nodes++;
-        }
-        nodes_vec_[ t ].reserve( num_thread_local_nodes );
-
-        for ( size_t idx = 1; idx < local_nodes_.size(); ++idx )
-        {
-          Node* node = local_nodes_.get_node_by_index( idx );
-
-          // Subnets are never updated and therefore not included.
-          if ( node->is_subnet() )
-            continue;
-
-          // If a node has thread siblings, it is a sibling container, and we
-          // need to add the replica for the current thread. Otherwise, we have
-          // a normal node, which is added only on the thread it belongs to.
-          if ( node->num_thread_siblings_() > 0 )
-          {
-            node->get_thread_sibling_( t )->set_thread_lid( nodes_vec_[ t ].size() );
-            nodes_vec_[ t ].push_back( node->get_thread_sibling_( t ) );
-          }
-          else if ( static_cast< index >( node->get_thread() ) == t )
-          {
-            // these nodes cannot be subnets
-            node->set_thread_lid( nodes_vec_[ t ].size() );
-            nodes_vec_[ t ].push_back( node );
-          }
-        }
-      } // end of for threads
-
-      nodes_vec_network_size_ = size();
-    }
-#ifdef _OPENMP
-  } // end of omp critical region
-#endif
-}
-
-// inline
-bool
-Network::is_local_node( Node* n ) const
-{
-  return kernel().vp_manager.is_local_vp( n->get_vp() );
-}
-
->>>>>>> 8d52babe
 } // end of namespace
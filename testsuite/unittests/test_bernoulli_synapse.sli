--- conflicted
+++ resolved
@@ -105,17 +105,9 @@
 /parrot_neuron Create /post Set
 
 {
-<<<<<<< HEAD
-  [pre] [post] << /rule /all_to_all >> << /synapse_model /bernoulli_synapse /p_transmit -0.1 >> Connect
-} fail_or_die
-
-{
-  [pre] [post] << /rule /all_to_all >> << /synapse_model /bernoulli_synapse /p_transmit 1.1 >> Connect
-=======
   pre post << /rule /all_to_all >> << /synapse_model /bernoulli_synapse /p_transmit -0.1 >> Connect
 } fail_or_die
 
 {
   pre post << /rule /all_to_all >> << /synapse_model /bernoulli_synapse /p_transmit 1.1 >> Connect
->>>>>>> ada35872
 } fail_or_die
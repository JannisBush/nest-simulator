/*
 *  test_gif_cond_exp.sli
 *
 *  This file is part of NEST.
 *
 *  Copyright (C) 2004 The NEST Initiative
 *
 *  NEST is free software: you can redistribute it and/or modify
 *  it under the terms of the GNU General Public License as published by
 *  the Free Software Foundation, either version 2 of the License, or
 *  (at your option) any later version.
 *
 *  NEST is distributed in the hope that it will be useful,
 *  but WITHOUT ANY WARRANTY; without even the implied warranty of
 *  MERCHANTABILITY or FITNESS FOR A PARTICULAR PURPOSE.  See the
 *  GNU General Public License for more details.
 *
 *  You should have received a copy of the GNU General Public License
 *  along with NEST.  If not, see <http://www.gnu.org/licenses/>.
 *
 */

 /** @BeginDocumentation
Name: testsuite::test_gif_cond_exp - sli script for test of gif_cond_exp with
      external DC current and spike generators

Synopsis: (test_gif_cond_exp) run


Description:

 This testscript checks the correctness of gif_cond_exp neuron model. It
 injects external DC current and also three spikes to neuron and measures its
 spike times. The spike times should match the expected values. The expected
 spike times are computed by the Python code used for the publication
 (Code/GIF.py in http://wiki.epfl.ch/giftoolbox/documents/GIF_Toolbox.zip).
 In order to use the Python code, the adaptation parameters (q_stc/sfa) should
 be converted using the formula described in the model documentation.

Author:  March 2016, Setareh
SeeAlso: gif_cond_exp, testsuite::test_gif_cond_exp_multisynapse
*/

(unittest) run
/unittest using

% This test should only run if we have GSL
skip_if_without_gsl

<<<<<<< HEAD
% Original reference data valid until NEST 2.20.1
% % neuron with default parameters should fire spikes at 40.1, 81.9 and 121.4 ms
% 401  /t1_neuron1  Set
% 819  /t2_neuron1  Set
% 1214 /t3_neuron1  Set

% % neuron with defined parameters should fire spikes at 16.9 and 66.5 ms
% 169  /t1_neuron2  Set
% 665  /t2_neuron2  Set

% Revised reference data obtained by running model with NEST3
=======
% Revised reference data obtained by running model with NEST 3.0
>>>>>>> ab128bc6
% Should be replaced with statistical test.
 398  /t1_neuron1  Set
 740  /t2_neuron1  Set
1101  /t3_neuron1  Set
1500  /t4_neuron1  Set

171  /t1_neuron2  Set
676  /t2_neuron2  Set

/:run_test
{
  /params Set

  ResetKernel
  <<
      /local_num_threads 1
      /resolution 0.1
      /rng_seed 1
  >> SetKernelStatus

  /gif_cond_exp Create /neuron Set
  neuron params SetStatus

  /spike_generator Create /sg Set
  sg << /spike_times [10.0 20.0 30.0]>> SetStatus

  /dc_generator Create /dc_gen Set
  dc_gen <<  /amplitude 170. >> SetStatus

  /spike_recorder Create /sr Set
  sr << /time_in_steps true >> SetStatus

  dc_gen neuron Connect

  neuron sr Connect

  sg neuron Connect

  150.0 Simulate

  sr /events get /times get
} def

% Test 1: wrong parameters (negative lambda)
{
  << /lambda_0 -10.0 >> :run_test
} fail_or_die
clear

% Test 2: wrong parameters (unequal size of arrays)
{
  << /tau_sfa [120.0] /q_sfa [10.0 25.0] >> :run_test
} fail_or_die
clear

% Test 3: default parameters
{
  << >> :run_test
  arrayload 4 eq rot
  t4_neuron1 eq rot
  t3_neuron1 eq rot
  t2_neuron1 eq rot
  t1_neuron1 eq and and and and
} assert_or_die

% Test 4: defined parameters
{
  << /C_m 40.0 /Delta_V 0.2 /tau_syn_ex 8.0 /tau_sfa [120.0 10.0]
     /q_sfa [10.0 25.0] /tau_stc [10.0 20.0] /q_stc [20.0 -5.0] >> :run_test
  arrayload 2 eq rot
  t2_neuron2 eq rot
  t1_neuron2 eq and and
} assert_or_die<|MERGE_RESOLUTION|>--- conflicted
+++ resolved
@@ -47,21 +47,7 @@
 % This test should only run if we have GSL
 skip_if_without_gsl
 
-<<<<<<< HEAD
-% Original reference data valid until NEST 2.20.1
-% % neuron with default parameters should fire spikes at 40.1, 81.9 and 121.4 ms
-% 401  /t1_neuron1  Set
-% 819  /t2_neuron1  Set
-% 1214 /t3_neuron1  Set
-
-% % neuron with defined parameters should fire spikes at 16.9 and 66.5 ms
-% 169  /t1_neuron2  Set
-% 665  /t2_neuron2  Set
-
-% Revised reference data obtained by running model with NEST3
-=======
 % Revised reference data obtained by running model with NEST 3.0
->>>>>>> ab128bc6
 % Should be replaced with statistical test.
  398  /t1_neuron1  Set
  740  /t2_neuron1  Set

# -*- coding: utf-8 -*-
#
# test_set_tics.py
#
# This file is part of NEST.
#
# Copyright (C) 2004 The NEST Initiative
#
# NEST is free software: you can redistribute it and/or modify
# it under the terms of the GNU General Public License as published by
# the Free Software Foundation, either version 2 of the License, or
# (at your option) any later version.
#
# NEST is distributed in the hope that it will be useful,
# but WITHOUT ANY WARRANTY; without even the implied warranty of
# MERCHANTABILITY or FITNESS FOR A PARTICULAR PURPOSE.  See the
# GNU General Public License for more details.
#
# You should have received a copy of the GNU General Public License
# along with NEST.  If not, see <http://www.gnu.org/licenses/>.


"""
The base of the integer clock tics of NEST and the number of those tics
per computation time step are specified at configuration time with
options like --with-tics-per-ms='std::ldexp(1.0,14)' --with-tics-per-step='1024'.
However, these values can also be changed at run time. This is of advantage
if the correctness of a script or the validity of a result need to be checked
by running the same simulation at different computation step sizes. While it
is more comfortable in demonstrations and for beginners to operate with tics
to the base of 10, in production it is often better to use base 2 because of
the increased density of data points and exact representation in the double
data type. Therefore, these parameters can also be specified at run time
in the root object prior to the creation of any network element. Here, it is
often more convenient to specify the resolution (the computation time step) in
units of milliseconds instead of the number of tics per step.
This script tests whether the NEST kernel accepts a modification of the
parameters and whether the corresponding conversions are correct.
"""

import numpy as np
import pytest

import nest


@pytest.fixture(autouse=True)
def prepare():
    nest.ResetKernel()
<<<<<<< HEAD
    nest.set(tics_per_ms=2**14, resolution=2**-4)
=======
    nest.set(tics_per_ms=2**14, resolution=2 ** (-4))
>>>>>>> 7ee5765d


def test_correct_ticks_per_ms():
    actual = nest.GetKernelStatus("tics_per_ms")
    assert actual == 2**14


def test_correct_resolution():
    actual = nest.GetKernelStatus("resolution")
    assert actual == 2**-4


def test_correct_tics_per_step():
    actual = nest.GetKernelStatus("tics_per_step")
    assert actual == 2**10


def test_correct_ms_per_tic():
    actual = nest.GetKernelStatus("ms_per_tic")
    assert actual == 2**-14<|MERGE_RESOLUTION|>--- conflicted
+++ resolved
@@ -47,11 +47,8 @@
 @pytest.fixture(autouse=True)
 def prepare():
     nest.ResetKernel()
-<<<<<<< HEAD
+    nest.set(tics_per_ms=2**14, resolution=2 ** (-4))
     nest.set(tics_per_ms=2**14, resolution=2**-4)
-=======
-    nest.set(tics_per_ms=2**14, resolution=2 ** (-4))
->>>>>>> 7ee5765d
 
 
 def test_correct_ticks_per_ms():

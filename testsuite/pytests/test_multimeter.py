# -*- coding: utf-8 -*-
#
# test_multimeter.py
#
# This file is part of NEST.
#
# Copyright (C) 2004 The NEST Initiative
#
# NEST is free software: you can redistribute it and/or modify
# it under the terms of the GNU General Public License as published by
# the Free Software Foundation, either version 2 of the License, or
# (at your option) any later version.
#
# NEST is distributed in the hope that it will be useful,
# but WITHOUT ANY WARRANTY; without even the implied warranty of
# MERCHANTABILITY or FITNESS FOR A PARTICULAR PURPOSE.  See the
# GNU General Public License for more details.
#
# You should have received a copy of the GNU General Public License
# along with NEST.  If not, see <http://www.gnu.org/licenses/>.

<<<<<<< HEAD
=======
import numpy.testing as nptest
import pytest

>>>>>>> 181f5541
import nest
import pytest

# Obtain all models with non-empty recordables list
all_models_with_rec = [model for model in nest.node_models if nest.GetDefaults(model).get("recordables")]


@pytest.fixture(autouse=True)
def reset_kernel():
    nest.ResetKernel()


def test_connect_multimeter_twice():
    """
    Ensure one multimeter can only be connected once to one neuron.

    First, we check that a multimeter can be connected to a neuron once. Then,
    we check that that we cannot connect the multimeter more than once.
    """

    nrn = nest.Create("iaf_psc_alpha")
    mm = nest.Create("multimeter")
    nest.Connect(mm, nrn)

    with pytest.raises(nest.kernel.NESTErrors.IllegalConnection):
        nest.Connect(mm, nrn)


@pytest.mark.parametrize("model", all_models_with_rec)
def test_receptors_with_multiple_multimeters(model):
    """
    Test receptors when connecting to multiple multimeters.

    This test is to ensure that connections from two multimeters get
    receptors 1 and 2 for all models with recordables.
    """

    nrn = nest.Create(model)
    mm1 = nest.Create("multimeter", {"record_from": nrn.recordables})
    mm2 = nest.Create("multimeter", {"record_from": nrn.recordables})
    nest.Connect(mm1, nrn)
    nest.Connect(mm2, nrn)

    mm1_receptor = nest.GetConnections(mm1).get("receptor")
    mm2_receptor = nest.GetConnections(mm2).get("receptor")

    assert mm1_receptor == 1
    assert mm2_receptor == 2


@pytest.mark.parametrize("model", all_models_with_rec)
def test_recordables_are_recorded(model):
    """
    Test that recordables are recorded.

    For each model with recordables, set up minimal simulation recording
    from all recordables and test that data is provided. The test checks
    that the correct of amount of data is collected for each recordable.
    It also checks that the recording interval can be set.

    .. note::
       This test does not check if the data is meaningful.
    """

    nest.resolution = 2**-3  # Set to power of two to avoid rounding issues

    recording_interval = 2
    simtime = 10
    num_data_expected = simtime / recording_interval - 1

    nrn = nest.Create(model)
    recordables = nrn.recordables
    mm = nest.Create("multimeter", {"interval": recording_interval, "record_from": recordables})
    nest.Connect(mm, nrn)
    nest.Simulate(simtime)

    result = mm.events

    for r in recordables + ("times", "senders"):
        assert r in result
        assert len(result[r]) == num_data_expected


@pytest.mark.parametrize("model", all_models_with_rec)
def test_identical_recording_from_multiple_multimeters(model):
    """
    Test identical recordings from multimeters with same configurations.

    In this test two identical multimeters are connected to the same neuron.
    They should record identical data.
    """

    nrn = nest.Create(model)
    # if the model is compartmental, we need to add at least a root compartment
    if "compartments" in nest.GetDefaults(model):
        nrn.compartments = {"parent_idx": -1}

    recordables = nrn.recordables
    mm1 = nest.Create("multimeter", {"record_from": recordables})
    mm2 = nest.Create("multimeter", {"record_from": recordables})

    nest.Connect(mm1, nrn)
    nest.Connect(mm2, nrn)

    nest.Simulate(10.0)

    for recordable in recordables:
        nptest.assert_array_equal(mm1.events[recordable], mm2.events[recordable])<|MERGE_RESOLUTION|>--- conflicted
+++ resolved
@@ -19,13 +19,7 @@
 # You should have received a copy of the GNU General Public License
 # along with NEST.  If not, see <http://www.gnu.org/licenses/>.
 
-<<<<<<< HEAD
-=======
 import numpy.testing as nptest
-import pytest
-
->>>>>>> 181f5541
-import nest
 import pytest
 
 # Obtain all models with non-empty recordables list

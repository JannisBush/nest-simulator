# -*- coding: utf-8 -*-
#
# test_multimeter_freeze_thaw.py
#
# This file is part of NEST.
#
# Copyright (C) 2004 The NEST Initiative
#
# NEST is free software: you can redistribute it and/or modify
# it under the terms of the GNU General Public License as published by
# the Free Software Foundation, either version 2 of the License, or
# (at your option) any later version.
#
# NEST is distributed in the hope that it will be useful,
# but WITHOUT ANY WARRANTY; without even the implied warranty of
# MERCHANTABILITY or FITNESS FOR A PARTICULAR PURPOSE.  See the
# GNU General Public License for more details.
#
# You should have received a copy of the GNU General Public License
# along with NEST.  If not, see <http://www.gnu.org/licenses/>.

import numpy as np
import numpy.testing as nptest
import pytest

import nest


def build_net(num_neurons):
    """
    Create and connect network components.
    """

    nest.ResetKernel()

    nrns = nest.Create("iaf_psc_alpha", num_neurons, params={"I_e": 50.0})
<<<<<<< HEAD
    mm = nest.Create(
        "multimeter",
        params={"interval": 0.5, "record_from": ["V_m"], "time_in_steps": True},
    )
=======
    mm = nest.Create("multimeter", params={"interval": 0.5, "record_from": ["V_m"], "time_in_steps": True})
>>>>>>> 54faff37

    nest.Connect(mm, nrns)

    return nrns, mm


def simulate_freeze_thaw(num_neurons):
    """
    Build network and simulate with freeze and thaw cycles.

    Only the first neuron in a NodeCollection will be freezed/thawed.
    """

    nrns, mm = build_net(num_neurons)

    nrns[0].frozen = True
    nest.Simulate(5.0)
    nrns[0].frozen = False
    nest.Simulate(5.0)
    nrns[0].frozen = True
    nest.Simulate(5.0)
    nrns[0].frozen = False
    nest.Simulate(5.0)

    return mm


def test_multimeter_freeze():
    """
    Ensure that frozen parameter can be set to False but not True on multimeter.
    """

    nest.Create("multimeter", params={"frozen": False})
    with pytest.raises(Exception):
        nest.Create("multimeter", params={"frozen": True})


def test_freeze_thaw_simulation_against_only_thawed_simulation():
    """
    Verify identical results from freeze/thaw and non-freeze simulation.

    This test first simulates with freeze/thaw cycles. Then a simulation
    for equivalent time, i.e., thawed time only, is performed. Both
    simulations should give the same membrane potentials.
    """

    mm = simulate_freeze_thaw(num_neurons=1)
    Vm_with_freeze = mm.events["V_m"]

    nrn, mm = build_net(num_neurons=1)
    nest.Simulate(10.0)
    Vm_thawed_only = mm.events["V_m"]

    nptest.assert_array_equal(Vm_with_freeze, Vm_thawed_only)


def test_freeze_thaw_neuron_against_only_thawed_neuron():
    """
    Verify identical results from freeze/thaw and only thawed neuron.

    This test simultaneously records from both a neuron with freeze/thaw
    cycles and a thawed neuron in simulation. The data points collected
    from the freeze/thaw neuron should be identical to the first data points
    from the thawed neuron.
    """

    mm = simulate_freeze_thaw(num_neurons=2)
    Vm_with_freeze = mm.events["V_m"][mm.events["senders"] == 1]
    Vm_thawed_only = mm.events["V_m"][mm.events["senders"] == 2]

    n_frozen = Vm_with_freeze.size
    nptest.assert_array_equal(Vm_with_freeze, Vm_thawed_only[:n_frozen])<|MERGE_RESOLUTION|>--- conflicted
+++ resolved
@@ -34,14 +34,12 @@
     nest.ResetKernel()
 
     nrns = nest.Create("iaf_psc_alpha", num_neurons, params={"I_e": 50.0})
-<<<<<<< HEAD
+    mm = nest.Create("multimeter", params={"interval": 0.5, "record_from": ["V_m"], "time_in_steps": True})
+    nrns = nest.Create("iaf_psc_alpha", num_neurons, params={"I_e": 50.0})
     mm = nest.Create(
         "multimeter",
         params={"interval": 0.5, "record_from": ["V_m"], "time_in_steps": True},
     )
-=======
-    mm = nest.Create("multimeter", params={"interval": 0.5, "record_from": ["V_m"], "time_in_steps": True})
->>>>>>> 54faff37
 
     nest.Connect(mm, nrns)
 
@@ -59,11 +57,15 @@
 
     nrns[0].frozen = True
     nest.Simulate(5.0)
+    nest.Simulate(5.0)
     nrns[0].frozen = False
+    nest.Simulate(5.0)
     nest.Simulate(5.0)
     nrns[0].frozen = True
     nest.Simulate(5.0)
+    nest.Simulate(5.0)
     nrns[0].frozen = False
+    nest.Simulate(5.0)
     nest.Simulate(5.0)
 
     return mm
@@ -90,8 +92,11 @@
 
     mm = simulate_freeze_thaw(num_neurons=1)
     Vm_with_freeze = mm.events["V_m"]
+    Vm_with_freeze = mm.events["V_m"]
 
     nrn, mm = build_net(num_neurons=1)
+    nest.Simulate(10.0)
+    Vm_thawed_only = mm.events["V_m"]
     nest.Simulate(10.0)
     Vm_thawed_only = mm.events["V_m"]
 
@@ -111,6 +116,8 @@
     mm = simulate_freeze_thaw(num_neurons=2)
     Vm_with_freeze = mm.events["V_m"][mm.events["senders"] == 1]
     Vm_thawed_only = mm.events["V_m"][mm.events["senders"] == 2]
+    Vm_with_freeze = mm.events["V_m"][mm.events["senders"] == 1]
+    Vm_thawed_only = mm.events["V_m"][mm.events["senders"] == 2]
 
     n_frozen = Vm_with_freeze.size
     nptest.assert_array_equal(Vm_with_freeze, Vm_thawed_only[:n_frozen])
--- conflicted
+++ resolved
@@ -36,7 +36,7 @@
     Nin = 10
 
     # specify connection pattern and specific params
-    conn_dict = hf.nest.FixedIndegree(source=None, target=None, indegree=Nin)
+    conn_dict = nest.FixedIndegree(source=None, target=None, indegree=Nin)
 
     # sizes of source-, target-population and outdegree for statistical test
     N_s = 10
@@ -48,8 +48,8 @@
     # tested on each mpi process separately
     def testErrorMessages(self):
         got_error = False
-        conn_params = hf.nest.FixedIndegree(source=None, target=None, indegree=self.N1 + 1,
-                                            allow_autapses=True, allow_multapses=False)
+        conn_params = nest.FixedIndegree(source=None, target=None, indegree=self.N1 + 1,
+                                         allow_autapses=True, allow_multapses=False)
         try:
             self.setUpNetwork(conn_params)
         except nest.kernel.NESTError:
@@ -57,8 +57,8 @@
         self.assertTrue(got_error)
 
     def testInDegree(self):
-        conn_params = hf.nest.FixedIndegree(source=None, target=None, indegree=self.Nin,
-                                            allow_autapses=False, allow_multapses=False)
+        conn_params = nest.FixedIndegree(source=None, target=None, indegree=self.Nin,
+                                         allow_autapses=False, allow_multapses=False)
         self.setUpNetwork(conn_params)
         # make sure the indegree is right
         M = connect_test_base.get_connectivity_matrix(self.pop1, self.pop2)
@@ -71,31 +71,15 @@
         connect_test_base.mpi_assert(M, M_none, self)
 
     def testStatistics(self):
-<<<<<<< HEAD
-        conn_params = hf.nest.FixedIndegree(source=None, target=None, indegree=self.C,
+        conn_params = nest.FixedIndegree(source=None, target=None, indegree=self.C,
                                             allow_autapses=True, allow_multapses=True)
-        expected = hf.get_expected_degrees_fixedDegrees(
-            self.C, 'in', self.N_s, self.N_t)
-        pvalues = []
-        for i in range(self.stat_dict['n_runs']):
-            hf.reset_seed(i+1, self.nr_threads)
-            self.setUpNetwork(projections=conn_params, N1=self.N_s, N2=self.N_t)
-            degrees = hf.get_degrees('out', self.pop1, self.pop2)
-            degrees = hf.gather_data(degrees)
-=======
-        conn_params = self.conn_dict.copy()
-        conn_params['allow_autapses'] = True
-        conn_params['allow_multapses'] = True
-        conn_params['indegree'] = self.C
-        expected = connect_test_base.get_expected_degrees_fixedDegrees(
-            self.C, 'in', self.N_s, self.N_t)
+        expected = connect_test_base.get_expected_degrees_fixedDegrees(self.C, 'in', self.N_s, self.N_t)
         pvalues = []
         for i in range(self.stat_dict['n_runs']):
             connect_test_base.reset_seed(i+1, self.nr_threads)
-            self.setUpNetwork(conn_dict=conn_params, N1=self.N_s, N2=self.N_t)
+            self.setUpNetwork(projections=conn_params, N1=self.N_s, N2=self.N_t)
             degrees = connect_test_base.get_degrees('out', self.pop1, self.pop2)
             degrees = connect_test_base.gather_data(degrees)
->>>>>>> 98b2fb4d
             if degrees is not None:
                 chi, p = connect_test_base.chi_squared_check(degrees, expected)
                 pvalues.append(p)
@@ -108,17 +92,10 @@
         N = 10
 
         # test that autapses exist
-<<<<<<< HEAD
-        pop = hf.nest.Create('iaf_psc_alpha', N)
-        conn_params = hf.nest.FixedIndegree(source=pop, target=pop, indegree=N,
-                                            allow_autapses=True, allow_multapses=False)
-        hf.nest.Connect(conn_params)
-=======
-        conn_params['indegree'] = N
-        conn_params['allow_autapses'] = True
         pop = nest.Create('iaf_psc_alpha', N)
-        nest.Connect(pop, pop, conn_params)
->>>>>>> 98b2fb4d
+        conn_params = nest.FixedIndegree(source=pop, target=pop, indegree=N,
+                                         allow_autapses=True, allow_multapses=False)
+        nest.Connect(conn_params)
         # make sure all connections do exist
         M = connect_test_base.get_connectivity_matrix(pop, pop)
         connect_test_base.mpi_assert(np.diag(M), np.ones(N), self)
@@ -127,17 +104,10 @@
         N = 10
 
         # test that autapses were excluded
-<<<<<<< HEAD
-        pop = hf.nest.Create('iaf_psc_alpha', N)
-        conn_params = hf.nest.FixedIndegree(source=pop, target=pop, indegree=N - 1,
-                                            allow_autapses=False, allow_multapses=False)
-        hf.nest.Connect(conn_params)
-=======
-        conn_params['indegree'] = N - 1
-        conn_params['allow_autapses'] = False
         pop = nest.Create('iaf_psc_alpha', N)
-        nest.Connect(pop, pop, conn_params)
->>>>>>> 98b2fb4d
+        conn_params = nest.FixedIndegree(source=pop, target=pop, indegree=N - 1,
+                                         allow_autapses=False, allow_multapses=False)
+        nest.Connect(conn_params)
         # make sure all connections do exist
         M = connect_test_base.get_connectivity_matrix(pop, pop)
         connect_test_base.mpi_assert(np.diag(M), np.zeros(N), self)
@@ -146,41 +116,23 @@
         N = 3
 
         # test that multapses were drawn
-<<<<<<< HEAD
-        pop = hf.nest.Create('iaf_psc_alpha', N)
-        conn_params = hf.nest.FixedIndegree(source=pop, target=pop, indegree=N + 1,
-                                            allow_autapses=True, allow_multapses=True)
-        hf.nest.Connect(conn_params)
-        nr_conns = len(hf.nest.GetConnections(pop, pop))
-        hf.mpi_assert(nr_conns, conn_params.indegree * N, self)
-=======
-        conn_params['indegree'] = N + 1
-        conn_params['allow_multapses'] = True
         pop = nest.Create('iaf_psc_alpha', N)
-        nest.Connect(pop, pop, conn_params)
+        conn_params = nest.FixedIndegree(source=pop, target=pop, indegree=N + 1,
+                                         allow_autapses=True, allow_multapses=True)
+        nest.Connect(conn_params)
         nr_conns = len(nest.GetConnections(pop, pop))
-        connect_test_base.mpi_assert(nr_conns, conn_params['indegree'] * N, self)
->>>>>>> 98b2fb4d
+        connect_test_base.mpi_assert(nr_conns, conn_params.indegree * N, self)
 
     def testMultapsesFalse(self):
         N = 3
 
         # test that no multapses exist
-<<<<<<< HEAD
-        pop = hf.nest.Create('iaf_psc_alpha', N)
-        conn_params = hf.nest.FixedIndegree(source=pop, target=pop, indegree=N,
-                                            allow_autapses=True, allow_multapses=False)
-        hf.nest.Connect(conn_params)
-        M = hf.get_connectivity_matrix(pop, pop)
-        M = hf.gather_data(M)
-=======
-        conn_params['indegree'] = N
-        conn_params['allow_multapses'] = False
         pop = nest.Create('iaf_psc_alpha', N)
-        nest.Connect(pop, pop, conn_params)
+        conn_params = nest.FixedIndegree(source=pop, target=pop, indegree=N,
+                                         allow_autapses=True, allow_multapses=False)
+        nest.Connect(conn_params)
         M = connect_test_base.get_connectivity_matrix(pop, pop)
         M = connect_test_base.gather_data(M)
->>>>>>> 98b2fb4d
         if M is not None:
             self.assertTrue(M.flatten, np.ones(N * N))
 

--- conflicted
+++ resolved
@@ -78,54 +78,29 @@
 
                 # Delete existent connection
                 conns = nest.GetConnections(neurons[0], neurons[2], syn_model)
-<<<<<<< HEAD
-                if mpi_test:
-                    print("rim with mpi")
-=======
+
                 if test_with_mpi:
->>>>>>> 98b2fb4d
                     conns = self.comm.allgather(conns.get('source'))
                     conns = list(filter(None, conns))
                 assert len(conns) == 1
 
                 nest.Disconnect(neurons[0], neurons[2], syn_spec=syn_spec.to_dict())
 
-<<<<<<< HEAD
                 conns = nest.GetConnections(neurons[0], neurons[2], syn_model)
-                if mpi_test:
-=======
-                conns = nest.GetConnections(
-                    neurons[0], neurons[2], syn_model)
                 if test_with_mpi:
->>>>>>> 98b2fb4d
                     conns = self.comm.allgather(conns.get('source'))
                     conns = list(filter(None, conns))
                 assert len(conns) == 0
 
-<<<<<<< HEAD
-                # Assert that one can not delete a non existent connection
+                # Assert that one cannot delete a non-existing connection
                 conns1 = nest.GetConnections(neurons[:1], neurons[1:2], syn_model)
-                if mpi_test:
-=======
-                # Assert that one cannot delete a non-existing connection
-                conns1 = nest.GetConnections(
-                    neurons[:1], neurons[1:2], syn_model)
                 if test_with_mpi:
->>>>>>> 98b2fb4d
                     conns1 = self.comm.allgather(conns1.get('source'))
                     conns1 = list(filter(None, conns1))
                 assert len(conns1) == 0
 
-<<<<<<< HEAD
-                try:
+                with self.assertRaises(nest.NESTErrors.NESTError):
                     nest.Disconnect(neurons[0], neurons[1], syn_spec=syn_spec.to_dict())
-                    assert False
-                except nest.kernel.NESTError:
-                    print("Synapse deletion ok: " + syn_model)
-=======
-                with self.assertRaises(nest.NESTErrors.NESTError):
-                    nest.Disconnect(neurons[0], neurons[1], syn_spec=syn_dict)
->>>>>>> 98b2fb4d
 
 
 def suite():
